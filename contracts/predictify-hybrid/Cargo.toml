--- conflicted
+++ resolved
@@ -10,11 +10,9 @@
 
 [dependencies]
 soroban-sdk = { workspace = true }
-<<<<<<< HEAD
+
 linked_list_allocator = "0.10"
-=======
-wee_alloc = "0.4.5"
->>>>>>> 370801ac
+
 
 
 [dev-dependencies]
