--- conflicted
+++ resolved
@@ -24,69 +24,9 @@
 /// - Event testing utilities and examples
 /// - Event documentation and examples
 // ===== EVENT TYPES =====
-<<<<<<< HEAD
+
 /// Market creation event
-=======
-
-/// Event emitted when a new prediction market is successfully created.
-///
-/// This event provides comprehensive information about newly created markets,
-/// including market parameters, outcomes, administrative details, and timing.
-/// Essential for tracking market creation activity and building market indices.
-///
-/// # Event Data
-///
-/// Contains all critical market creation parameters:
-/// - Market identification and question details
-/// - Available outcomes for prediction
-/// - Administrative and timing information
-/// - Creation timestamp for chronological ordering
-///
-/// # Example Usage
-///
-/// ```rust
-/// # use soroban_sdk::{Env, Address, Symbol, String, Vec};
-/// # use predictify_hybrid::events::MarketCreatedEvent;
-/// # let env = Env::default();
-/// # let admin = Address::generate(&env);
-///
-/// // Market creation event data
-/// let event = MarketCreatedEvent {
-///     market_id: Symbol::new(&env, "btc_50k_2024"),
-///     question: String::from_str(&env, "Will Bitcoin reach $50,000 by end of 2024?"),
-///     outcomes: vec![
-///         &env,
-///         String::from_str(&env, "Yes"),
-///         String::from_str(&env, "No")
-///     ],
-///     admin: admin.clone(),
-///     end_time: 1735689600, // Dec 31, 2024
-///     timestamp: env.ledger().timestamp(),
-/// };
-///
-/// // Event provides complete market context
-/// println!("New market: {}", event.question.to_string());
-/// println!("Market ID: {}", event.market_id.to_string());
-/// println!("Outcomes: {} options", event.outcomes.len());
-/// println!("Ends: {}", event.end_time);
-/// ```
-///
-/// # Integration Points
-///
-/// - **Market Indexing**: Build searchable market directories
-/// - **Activity Feeds**: Display recent market creation activity
-/// - **Analytics**: Track market creation patterns and trends
-/// - **Notifications**: Alert users about new markets in categories of interest
-/// - **Audit Trails**: Maintain complete record of market creation events
-///
-/// # Event Timing
-///
-/// Emitted immediately after successful market creation, providing:
-/// - Real-time notification of new markets
-/// - Chronological ordering via timestamp
-/// - Immediate availability for user interfaces
-/// - Historical record for analytics and reporting
->>>>>>> 370801ac
+
 #[contracttype]
 #[derive(Clone, Debug, Eq, PartialEq)]
 pub struct MarketCreatedEvent {
@@ -1439,17 +1379,14 @@
 impl EventValidator {
     /// Validate market created event
     pub fn validate_market_created_event(event: &MarketCreatedEvent) -> Result<(), Error> {
-<<<<<<< HEAD
+
         // Skip validation for market_id (Symbol validation is complex)
 
         if event.question.is_empty() {
             return Err(Error::InvalidInput);
         }
 
-=======
-        // For now, skip validation since we can't easily convert Soroban String/Symbol
-        // This is a limitation of the current Soroban SDK
->>>>>>> 370801ac
+
         if event.outcomes.len() < 2 {
             return Err(Error::InvalidInput);
         }
@@ -1463,17 +1400,14 @@
 
     /// Validate vote cast event
     pub fn validate_vote_cast_event(event: &VoteCastEvent) -> Result<(), Error> {
-<<<<<<< HEAD
+
         // Skip validation for market_id (Symbol validation is complex)
 
         if event.outcome.is_empty() {
             return Err(Error::InvalidInput);
         }
 
-=======
-        // For now, skip validation since we can't easily convert Soroban String/Symbol
-        // This is a limitation of the current Soroban SDK
->>>>>>> 370801ac
+
         if event.stake <= 0 {
             return Err(Error::InvalidInput);
         }
@@ -1482,7 +1416,7 @@
     }
 
     /// Validate oracle result event
-<<<<<<< HEAD
+
     pub fn validate_oracle_result_event(event: &OracleResultEvent) -> Result<(), Error> {
         // Skip validation for market_id (Symbol validation is complex)
 
@@ -1498,17 +1432,13 @@
             return Err(Error::InvalidInput);
         }
 
-=======
-    pub fn validate_oracle_result_event(_event: &OracleResultEvent) -> Result<(), Error> {
-        // For now, skip validation since we can't easily convert Soroban String/Symbol
-        // This is a limitation of the current Soroban SDK
->>>>>>> 370801ac
+
         Ok(())
     }
 
     /// Validate market resolved event
     pub fn validate_market_resolved_event(event: &MarketResolvedEvent) -> Result<(), Error> {
-<<<<<<< HEAD
+
         // Skip validation for market_id (Symbol validation is complex)
 
         if event.final_outcome.is_empty() {
@@ -1523,10 +1453,7 @@
             return Err(Error::InvalidInput);
         }
 
-=======
-        // For now, skip validation since we can't easily convert Soroban String/Symbol
-        // This is a limitation of the current Soroban SDK
->>>>>>> 370801ac
+
         if event.confidence_score < 0 || event.confidence_score > 100 {
             return Err(Error::InvalidInput);
         }
@@ -1536,13 +1463,10 @@
 
     /// Validate dispute created event
     pub fn validate_dispute_created_event(event: &DisputeCreatedEvent) -> Result<(), Error> {
-<<<<<<< HEAD
+
         // Skip validation for market_id (Symbol validation is complex)
 
-=======
-        // For now, skip validation since we can't easily convert Soroban String/Symbol
-        // This is a limitation of the current Soroban SDK
->>>>>>> 370801ac
+
         if event.stake <= 0 {
             return Err(Error::InvalidInput);
         }
@@ -1552,33 +1476,28 @@
 
     /// Validate fee collected event
     pub fn validate_fee_collected_event(event: &FeeCollectedEvent) -> Result<(), Error> {
-<<<<<<< HEAD
+
         // Skip validation for market_id (Symbol validation is complex)
 
-=======
-        // For now, skip validation since we can't easily convert Soroban String/Symbol
-        // This is a limitation of the current Soroban SDK
->>>>>>> 370801ac
+
         if event.amount <= 0 {
             return Err(Error::InvalidInput);
         }
 
-<<<<<<< HEAD
+
         if event.fee_type.is_empty() {
             return Err(Error::InvalidInput);
         }
 
-=======
->>>>>>> 370801ac
+
         Ok(())
     }
 
     /// Validate extension requested event
-<<<<<<< HEAD
+
     pub fn validate_extension_requested_event(event: &ExtensionRequestedEvent) -> Result<(), Error> {
         // Skip validation for market_id (Symbol validation is complex)
-=======
->>>>>>> 370801ac
+
 
     pub fn validate_extension_requested_event(
         event: &ExtensionRequestedEvent,
@@ -1586,11 +1505,9 @@
         // Remove empty check for Symbol since it doesn't have is_empty method
         // Market ID validation is handled by the Symbol type itself
 
-<<<<<<< HEAD
+
         if event.reason.is_empty() {
-=======
-        if event.additional_days == 0 {
->>>>>>> 370801ac
+
             return Err(Error::InvalidInput);
         }
 
@@ -1602,7 +1519,7 @@
     }
 
     /// Validate error logged event
-<<<<<<< HEAD
+
     pub fn validate_error_logged_event(event: &ErrorLoggedEvent) -> Result<(), Error> {
         if event.message.is_empty() {
             return Err(Error::InvalidInput);
@@ -1612,16 +1529,12 @@
             return Err(Error::InvalidInput);
         }
 
-=======
-    pub fn validate_error_logged_event(_event: &ErrorLoggedEvent) -> Result<(), Error> {
-        // For now, skip validation since we can't easily convert Soroban String/Symbol
-        // This is a limitation of the current Soroban SDK
->>>>>>> 370801ac
+
         Ok(())
     }
 
     /// Validate performance metric event
-<<<<<<< HEAD
+
     pub fn validate_performance_metric_event(event: &PerformanceMetricEvent) -> Result<(), Error> {
         if event.metric_name.is_empty() {
             return Err(Error::InvalidInput);
@@ -1635,11 +1548,7 @@
             return Err(Error::InvalidInput);
         }
 
-=======
-    pub fn validate_performance_metric_event(_event: &PerformanceMetricEvent) -> Result<(), Error> {
-        // For now, skip validation since we can't easily convert Soroban String/Symbol
-        // This is a limitation of the current Soroban SDK
->>>>>>> 370801ac
+
         Ok(())
     }
 }
@@ -1667,16 +1576,12 @@
     }
 
     /// Get event type from symbol
-<<<<<<< HEAD
+
+  
     pub fn get_event_type_from_symbol(_symbol: &Symbol) -> String {
         let env = Env::default();
         String::from_str(&env, "symbol")
-=======
-    pub fn get_event_type_from_symbol(env: &Env, _symbol: &Symbol) -> String {
-        // For now, return a placeholder since we can't easily convert Symbol to string
-        // This is a limitation of the current Soroban SDK
-        String::from_str(env, "symbol")
->>>>>>> 370801ac
+
     }
 
     /// Create event context string
@@ -1685,12 +1590,9 @@
         for (i, part) in context_parts.iter().enumerate() {
             if i > 0 {
                 let _separator = String::from_str(env, " | ");
-<<<<<<< HEAD
+
                 // Complex string concatenation is not supported in Soroban
-=======
-                let _context_str = String::from_str(env, "");
-                context = String::from_str(env, "");
->>>>>>> 370801ac
+
             } else {
                 context = part.clone();
             }
@@ -1852,18 +1754,10 @@
 
     /// Simulate event emission
     pub fn simulate_event_emission(env: &Env, _event_type: &String) -> bool {
-        // Simulate successful event emission
-<<<<<<< HEAD
+
         let event_key = Symbol::new(env, "event");
         env.storage().persistent().set(&event_key, &String::from_str(env, "test"));
-=======
-
-        let event_key = Symbol::new(env, "event");
-        env.storage()
-            .persistent()
-            .set(&event_key, &String::from_str(env, "test"));
-
->>>>>>> 370801ac
+
         true
     }
 }
