#![allow(dead_code)]

use crate::{
    errors::Error,
    markets::{MarketAnalytics, MarketStateManager, MarketUtils, MarketValidator},
    types::Market,
};
<<<<<<< HEAD
use soroban_sdk::{
    contracttype, Address, Env, Map, String, Symbol, Vec,
};
=======
use soroban_sdk::{contracttype, panic_with_error, symbol_short, vec, Address, Env, Map, String, Symbol, Vec};
>>>>>>> e7384ca9

// ===== CONSTANTS =====
// Note: These constants are now managed by the config module
// Use ConfigManager::get_voting_config() to get current values

/// Minimum stake amount for voting (0.1 XLM)
pub const MIN_VOTE_STAKE: i128 = crate::config::MIN_VOTE_STAKE;

/// Minimum stake amount for disputes (10 XLM)
pub const MIN_DISPUTE_STAKE: i128 = crate::config::MIN_DISPUTE_STAKE;

/// Maximum dispute threshold (100 XLM)
pub const MAX_DISPUTE_THRESHOLD: i128 = crate::config::MAX_DISPUTE_THRESHOLD;

/// Base dispute threshold (10 XLM)
pub const BASE_DISPUTE_THRESHOLD: i128 = crate::config::BASE_DISPUTE_THRESHOLD;

/// Market size threshold for large markets (1000 XLM)
pub const LARGE_MARKET_THRESHOLD: i128 = crate::config::LARGE_MARKET_THRESHOLD;

/// Activity level threshold for high activity (100 votes)
pub const HIGH_ACTIVITY_THRESHOLD: u32 = crate::config::HIGH_ACTIVITY_THRESHOLD;

/// Platform fee percentage (2%)
pub const FEE_PERCENTAGE: i128 = crate::config::DEFAULT_PLATFORM_FEE_PERCENTAGE;

/// Dispute extension period in hours
pub const DISPUTE_EXTENSION_HOURS: u32 = crate::config::DISPUTE_EXTENSION_HOURS;

// ===== VOTING STRUCTURES =====

/// Represents a user's vote on a market
#[contracttype]
pub struct Vote {
    pub user: Address,
    pub outcome: String,
    pub stake: i128,
    pub timestamp: u64,
}

/// Represents voting statistics for a market
#[contracttype]
pub struct VotingStats {
    pub total_votes: u32,
    pub total_staked: i128,
    pub outcome_distribution: Map<String, i128>,
    pub unique_voters: u32,
}

/// Represents payout calculation data
#[contracttype]
pub struct PayoutData {
    pub user_stake: i128,
    pub winning_total: i128,
    pub total_pool: i128,
    pub fee_percentage: i128,
    pub payout_amount: i128,
}

/// Represents dispute threshold data
#[contracttype]
pub struct DisputeThreshold {
    pub market_id: Symbol,
    pub base_threshold: i128,
    pub adjusted_threshold: i128,
    pub market_size_factor: i128,
    pub activity_factor: i128,
    pub complexity_factor: i128,
    pub timestamp: u64,
}

/// Represents threshold adjustment factors
#[contracttype]
pub struct ThresholdAdjustmentFactors {
    pub market_size_factor: i128,
    pub activity_factor: i128,
    pub complexity_factor: i128,
    pub total_adjustment: i128,
}

/// Represents threshold history entry
#[contracttype]
#[derive(Clone)]
pub struct ThresholdHistoryEntry {
    pub market_id: Symbol,
    pub old_threshold: i128,
    pub new_threshold: i128,
    pub adjustment_reason: String,
    pub adjusted_by: Address,
    pub timestamp: u64,
}

// ===== VOTING MANAGER =====

/// Main voting manager for handling all voting operations
pub struct VotingManager;

impl VotingManager {
    /// Process a user's vote on a market
    pub fn process_vote(
        env: &Env,
        user: Address,
        market_id: Symbol,
        outcome: String,
        stake: i128,
    ) -> Result<(), Error> {
        // Require authentication from the user
        user.require_auth();

        // Get and validate market
        let mut market = MarketStateManager::get_market(env, &market_id)?;
        VotingValidator::validate_market_for_voting(env, &market)?;

        // Validate vote parameters
        VotingValidator::validate_vote_parameters(env, &outcome, &market.outcomes, stake)?;

        // Process stake transfer
        VotingUtils::transfer_stake(env, &user, stake)?;

        // Add vote to market
        MarketStateManager::add_vote(&mut market, user, outcome, stake);
        MarketStateManager::update_market(env, &market_id, &market);

        Ok(())
    }

    /// Process a user's dispute of market result
    pub fn process_dispute(
        env: &Env,
        user: Address,
        market_id: Symbol,
        stake: i128,
    ) -> Result<(), Error> {
        // Require authentication from the user
        user.require_auth();

        // Get and validate market
        let mut market = MarketStateManager::get_market(env, &market_id)?;
        VotingValidator::validate_market_for_dispute(env, &market)?;

        // Validate dispute stake
        VotingValidator::validate_dispute_stake(stake)?;

        // Process stake transfer
        VotingUtils::transfer_stake(env, &user, stake)?;

        // Add dispute stake and extend market
        MarketStateManager::add_dispute_stake(&mut market, user, stake);
        MarketStateManager::extend_for_dispute(&mut market, env, DISPUTE_EXTENSION_HOURS.into());
        MarketStateManager::update_market(env, &market_id, &market);

        Ok(())
    }

    /// Process winnings claim for a user
    pub fn process_claim(env: &Env, user: Address, market_id: Symbol) -> Result<i128, Error> {
        // Require authentication from the user
        user.require_auth();

        // Get and validate market
        let mut market = MarketStateManager::get_market(env, &market_id)?;
        VotingValidator::validate_market_for_claim(env, &market, &user)?;

        // Calculate and process payout
        let payout = VotingUtils::calculate_user_payout(env, &market, &user)?;

        // Transfer winnings if any
        if payout > 0 {
            VotingUtils::transfer_winnings(env, &user, payout)?;
        }

        // Mark as claimed
        MarketStateManager::mark_claimed(&mut market, user);
        MarketStateManager::update_market(env, &market_id, &market);

        Ok(payout)
    }

    /// Collect platform fees from a market (moved to fees module)
    /// This function is deprecated and should use FeeManager::collect_fees instead
    pub fn collect_fees(env: &Env, admin: Address, market_id: Symbol) -> Result<i128, Error> {
        // Delegate to the fees module
        crate::fees::FeeManager::collect_fees(env, admin, market_id)
    }

    /// Calculate dynamic dispute threshold for a market
    pub fn calculate_dispute_threshold(env: &Env, market_id: Symbol) -> Result<DisputeThreshold, Error> {
        let market = MarketStateManager::get_market(env, &market_id)?;
        
        // Get adjustment factors
        let factors = ThresholdUtils::get_threshold_adjustment_factors(env, &market_id)?;
        
        // Calculate adjusted threshold
        let adjusted_threshold = ThresholdUtils::calculate_adjusted_threshold(
            BASE_DISPUTE_THRESHOLD,
            &factors,
        )?;
        
        // Create threshold data
        let threshold = DisputeThreshold {
            market_id: market_id.clone(),
            base_threshold: BASE_DISPUTE_THRESHOLD,
            adjusted_threshold,
            market_size_factor: factors.market_size_factor,
            activity_factor: factors.activity_factor,
            complexity_factor: factors.complexity_factor,
            timestamp: env.ledger().timestamp(),
        };
        
        // Store threshold data
        ThresholdUtils::store_dispute_threshold(env, &market_id, &threshold)?;
        
        Ok(threshold)
    }

    /// Update dispute threshold for a market (admin only)
    pub fn update_dispute_thresholds(
        env: &Env,
        admin: Address,
        market_id: Symbol,
        new_threshold: i128,
        reason: String,
    ) -> Result<DisputeThreshold, Error> {
        // Require authentication from the admin
        admin.require_auth();

        // Validate admin permissions
        VotingValidator::validate_admin_authentication(env, &admin)?;

        // Validate new threshold
        ThresholdValidator::validate_threshold_limits(new_threshold)?;

        // Get current threshold
        let current_threshold = ThresholdUtils::get_dispute_threshold(env, &market_id)?;

        // Create new threshold data
        let new_threshold_data = DisputeThreshold {
            market_id: market_id.clone(),
            base_threshold: new_threshold,
            adjusted_threshold: new_threshold,
            market_size_factor: 0,
            activity_factor: 0,
            complexity_factor: 0,
            timestamp: env.ledger().timestamp(),
        };

        // Store new threshold
        ThresholdUtils::store_dispute_threshold(env, &market_id, &new_threshold_data)?;

        // Add to history
        ThresholdUtils::add_threshold_history_entry(
            env,
            &market_id,
            current_threshold.adjusted_threshold,
            new_threshold,
            reason,
            &admin,
        )?;

        Ok(new_threshold_data)
    }

    /// Get threshold history for a market
    pub fn get_threshold_history(env: &Env, market_id: Symbol) -> Result<Vec<ThresholdHistoryEntry>, Error> {
        ThresholdUtils::get_threshold_history(env, &market_id)
    }
}

// ===== THRESHOLD UTILITIES =====

/// Utility functions for threshold management
pub struct ThresholdUtils;

impl ThresholdUtils {
    /// Get threshold adjustment factors for a market
    pub fn get_threshold_adjustment_factors(
        env: &Env,
        market_id: &Symbol,
    ) -> Result<ThresholdAdjustmentFactors, Error> {
        let market = MarketStateManager::get_market(env, market_id)?;
        
        // Calculate market size factor
        let market_size_factor = Self::adjust_threshold_by_market_size(env, market_id, BASE_DISPUTE_THRESHOLD)?;
        
        // Calculate activity factor
        let activity_factor = Self::modify_threshold_by_activity(env, market_id, market.votes.len() as u32)?;
        
        // Calculate complexity factor (based on number of outcomes)
        let complexity_factor = Self::calculate_complexity_factor(&market)?;
        
        let total_adjustment = market_size_factor + activity_factor + complexity_factor;
        
        Ok(ThresholdAdjustmentFactors {
            market_size_factor,
            activity_factor,
            complexity_factor,
            total_adjustment,
        })
    }

    /// Adjust threshold by market size
    pub fn adjust_threshold_by_market_size(
        env: &Env,
        market_id: &Symbol,
        base_threshold: i128,
    ) -> Result<i128, Error> {
        let market = MarketStateManager::get_market(env, market_id)?;
        
        // For large markets, increase threshold
        if market.total_staked > LARGE_MARKET_THRESHOLD {
            // Increase by 50% for large markets
            Ok((base_threshold * 150) / 100)
        } else {
            Ok(0) // No adjustment for smaller markets
        }
    }

    /// Modify threshold by activity level
    pub fn modify_threshold_by_activity(
        env: &Env,
        market_id: &Symbol,
        activity_level: u32,
    ) -> Result<i128, Error> {
        let market = MarketStateManager::get_market(env, market_id)?;
        
        // For high activity markets, increase threshold
        if activity_level > HIGH_ACTIVITY_THRESHOLD {
            // Increase by 25% for high activity
            Ok((BASE_DISPUTE_THRESHOLD * 25) / 100)
        } else {
            Ok(0) // No adjustment for lower activity
        }
    }

    /// Calculate complexity factor based on market characteristics
    pub fn calculate_complexity_factor(market: &Market) -> Result<i128, Error> {
        // More outcomes = higher complexity = higher threshold
        let outcome_count = market.outcomes.len() as i128;
        
        if outcome_count > 3 {
            // Increase by 10% per additional outcome beyond 3
            let additional_outcomes = outcome_count - 3;
            Ok((BASE_DISPUTE_THRESHOLD * 10 * additional_outcomes) / 100)
        } else {
            Ok(0)
        }
    }

    /// Calculate adjusted threshold based on factors
    pub fn calculate_adjusted_threshold(
        base_threshold: i128,
        factors: &ThresholdAdjustmentFactors,
    ) -> Result<i128, Error> {
        let adjusted = base_threshold + factors.total_adjustment;
        
        // Ensure within limits
        if adjusted < MIN_DISPUTE_STAKE {
            return Err(Error::ThresholdBelowMinimum);
        }
        
        if adjusted > MAX_DISPUTE_THRESHOLD {
            return Err(Error::ThresholdExceedsMaximum);
        }
        
        Ok(adjusted)
    }

    /// Store dispute threshold
    pub fn store_dispute_threshold(
        env: &Env,
        market_id: &Symbol,
        threshold: &DisputeThreshold,
    ) -> Result<(), Error> {
        let key = symbol_short!("dispute_t");
        env.storage().persistent().set(&key, threshold);
        Ok(())
    }

    /// Get dispute threshold
    pub fn get_dispute_threshold(env: &Env, market_id: &Symbol) -> Result<DisputeThreshold, Error> {
        let key = symbol_short!("dispute_t");
        Ok(env.storage()
            .persistent()
            .get(&key)
            .unwrap_or(DisputeThreshold {
                market_id: market_id.clone(),
                base_threshold: BASE_DISPUTE_THRESHOLD,
                adjusted_threshold: BASE_DISPUTE_THRESHOLD,
                market_size_factor: 0,
                activity_factor: 0,
                complexity_factor: 0,
                timestamp: env.ledger().timestamp(),
            }))
    }

    /// Add threshold history entry
    pub fn add_threshold_history_entry(
        env: &Env,
        market_id: &Symbol,
        old_threshold: i128,
        new_threshold: i128,
        reason: String,
        adjusted_by: &Address,
    ) -> Result<(), Error> {
        let entry = ThresholdHistoryEntry {
            market_id: market_id.clone(),
            old_threshold,
            new_threshold,
            adjustment_reason: reason,
            adjusted_by: adjusted_by.clone(),
            timestamp: env.ledger().timestamp(),
        };

        let key = symbol_short!("th_hist");
        let mut history: Vec<ThresholdHistoryEntry> = env.storage()
            .persistent()
            .get(&key)
            .unwrap_or(vec![env]);

        history.push_back(entry);
        env.storage().persistent().set(&key, &history);

        Ok(())
    }

    /// Get threshold history
    pub fn get_threshold_history(
        env: &Env,
        market_id: &Symbol,
    ) -> Result<Vec<ThresholdHistoryEntry>, Error> {
        let key = symbol_short!("th_hist");
        let history: Vec<ThresholdHistoryEntry> = env.storage()
            .persistent()
            .get(&key)
            .unwrap_or(vec![env]);

        // Filter by market_id
        let mut filtered_history = vec![env];
        for entry in history.iter() {
            if entry.market_id == *market_id {
                filtered_history.push_back(entry);
            }
        }

        Ok(filtered_history)
    }

    /// Validate dispute threshold
    pub fn validate_dispute_threshold(threshold: i128, market_id: &Symbol) -> Result<bool, Error> {
        if threshold < MIN_DISPUTE_STAKE {
            return Err(Error::ThresholdBelowMinimum);
        }
        
        if threshold > MAX_DISPUTE_THRESHOLD {
            return Err(Error::ThresholdExceedsMaximum);
        }
        
        Ok(true)
    }
}

// ===== THRESHOLD VALIDATOR =====

/// Validates threshold-related operations
pub struct ThresholdValidator;

impl ThresholdValidator {
    /// Validate threshold limits
    pub fn validate_threshold_limits(threshold: i128) -> Result<(), Error> {
        if threshold < MIN_DISPUTE_STAKE {
            return Err(Error::ThresholdBelowMinimum);
        }
        
        if threshold > MAX_DISPUTE_THRESHOLD {
            return Err(Error::ThresholdExceedsMaximum);
        }
        
        Ok(())
    }

    /// Validate threshold adjustment permissions
    pub fn validate_threshold_adjustment_permissions(
        env: &Env,
        admin: &Address,
    ) -> Result<(), Error> {
        VotingValidator::validate_admin_authentication(env, admin)
    }
}

// ===== VOTING VALIDATOR =====

/// Validates voting-related operations
pub struct VotingValidator;

impl VotingValidator {
    /// Validate user authentication
    pub fn validate_user_authentication(_user: &Address) -> Result<(), Error> {
        // Note: In Soroban, authentication is handled by require_auth()
        // This function serves as a placeholder for additional validation logic
        Ok(())
    }

    /// Validate admin authentication and permissions
    pub fn validate_admin_authentication(env: &Env, admin: &Address) -> Result<(), Error> {
        let stored_admin: Address = env
            .storage()
            .persistent()
            .get(&Symbol::new(env, "Admin"))
            .expect("Admin not set");

        if admin != &stored_admin {
            return Err(Error::Unauthorized);
        }

        Ok(())
    }

    /// Validate market state for voting
    pub fn validate_market_for_voting(env: &Env, market: &Market) -> Result<(), Error> {
        // Check if market is active
        let current_time = env.ledger().timestamp();
        if current_time >= market.end_time {
            return Err(Error::MarketClosed);
        }

        // Check if market is already resolved
        if market.winning_outcome.is_some() {
            return Err(Error::MarketAlreadyResolved);
        }

        Ok(())
    }

    /// Validate market state for dispute
    pub fn validate_market_for_dispute(env: &Env, market: &Market) -> Result<(), Error> {
        // Check if market has ended
        let current_time = env.ledger().timestamp();
        if current_time < market.end_time {
            return Err(Error::MarketClosed);
        }

        // Check if market is already resolved
        if market.winning_outcome.is_some() {
            return Err(Error::MarketAlreadyResolved);
        }

        Ok(())
    }

    /// Validate market state for claim
    pub fn validate_market_for_claim(
        _env: &Env,
        market: &Market,
        user: &Address,
    ) -> Result<(), Error> {
        // Check if user has already claimed
        let claimed = market.claimed.get(user.clone()).unwrap_or(false);
        if claimed {
            return Err(Error::AlreadyClaimed);
        }

        // Check if market is resolved
        if market.winning_outcome.is_none() {
            return Err(Error::MarketNotResolved);
        }

        // Check if user has voted
        if !market.votes.contains_key(user.clone()) {
            return Err(Error::NothingToClaim);
        }

        Ok(())
    }

    /// Validate market state for fee collection
    pub fn validate_market_for_fee_collection(market: &Market) -> Result<(), Error> {
        // Check if fees already collected
        if market.fee_collected {
            return Err(Error::FeeAlreadyCollected);
        }

        // Check if market is resolved
        if market.winning_outcome.is_none() {
            return Err(Error::MarketNotResolved);
        }

        Ok(())
    }

    /// Validate vote parameters
    pub fn validate_vote_parameters(
        env: &Env,
        outcome: &String,
        valid_outcomes: &Vec<String>,
        stake: i128,
    ) -> Result<(), Error> {
        // Validate outcome
        if let Err(e) = MarketValidator::validate_outcome(env, outcome, valid_outcomes) {
            return Err(e);
        }

        // Validate stake
        if let Err(e) = MarketValidator::validate_stake(stake, MIN_VOTE_STAKE) {
            return Err(e);
        }

        Ok(())
    }

    /// Validate dispute stake
    pub fn validate_dispute_stake(stake: i128) -> Result<(), Error> {
        if stake < MIN_DISPUTE_STAKE {
            return Err(Error::InsufficientStake);
        }

        Ok(())
    }

    /// Validate dispute stake with dynamic threshold
    pub fn validate_dispute_stake_with_threshold(
        env: &Env,
        stake: i128,
        market_id: &Symbol,
    ) -> Result<(), Error> {
        // Get dynamic threshold for the market
        let threshold = ThresholdUtils::get_dispute_threshold(env, market_id)?;
        
        if stake < threshold.adjusted_threshold {
            return Err(Error::InsufficientStake);
        }

        Ok(())
    }
}

// ===== VOTING UTILITIES =====

/// Utility functions for voting operations
pub struct VotingUtils;

impl VotingUtils {
    /// Transfer stake from user to contract
    pub fn transfer_stake(env: &Env, user: &Address, stake: i128) -> Result<(), Error> {
        let token_client = MarketUtils::get_token_client(env)?;
        token_client.transfer(user, &env.current_contract_address(), &stake);
        Ok(())
    }

    /// Transfer winnings to user
    pub fn transfer_winnings(env: &Env, user: &Address, amount: i128) -> Result<(), Error> {
        let token_client = MarketUtils::get_token_client(env)?;
        token_client.transfer(&env.current_contract_address(), user, &amount);
        Ok(())
    }

    /// Transfer fees to admin (moved to fees module)
    /// This function is deprecated and should use FeeUtils::transfer_fees_to_admin instead
    pub fn transfer_fees(env: &Env, admin: &Address, amount: i128) -> Result<(), Error> {
        // Delegate to the fees module
        crate::fees::FeeUtils::transfer_fees_to_admin(env, admin, amount)
    }

    /// Calculate user's payout
    pub fn calculate_user_payout(
        _env: &Env,
        market: &Market,
        user: &Address,
    ) -> Result<i128, Error> {
        let winning_outcome = market
            .winning_outcome
            .as_ref()
            .ok_or(Error::MarketNotResolved)?;

        let user_outcome = market
            .votes
            .get(user.clone())
            .ok_or(Error::NothingToClaim)?;

        let user_stake = market.stakes.get(user.clone()).unwrap_or(0);

        // Only pay if user voted for winning outcome
        if user_outcome != *winning_outcome {
            return Ok(0);
        }

        // Calculate winning statistics
        let winning_stats = MarketAnalytics::calculate_winning_stats(market, winning_outcome);

        // Calculate payout
        let payout = MarketUtils::calculate_payout(
            user_stake,
            winning_stats.winning_total,
            winning_stats.total_pool,
            FEE_PERCENTAGE,
        )?;

        Ok(payout)
    }

    /// Calculate fee amount for a market (moved to fees module)
    /// This function is deprecated and should use FeeCalculator::calculate_platform_fee instead
    pub fn calculate_fee_amount(market: &Market) -> Result<i128, Error> {
        // Delegate to the fees module
        crate::fees::FeeCalculator::calculate_platform_fee(market)
    }

    /// Get voting statistics for a market
    pub fn get_voting_stats(_market: &Market) -> VotingStats {
        // TODO: Implement proper voting stats calculation
        // This requires access to the environment for Map creation
        VotingStats {
            total_votes: 0,
            total_staked: 0,
            outcome_distribution: Map::new(&Env::default()),
            unique_voters: 0,
        }
    }

    /// Check if user has voted on a market
    pub fn has_user_voted(market: &Market, user: &Address) -> bool {
        market.votes.contains_key(user.clone())
    }

    /// Get user's vote details
    pub fn get_user_vote(market: &Market, user: &Address) -> Option<(String, i128)> {
        let outcome = market.votes.get(user.clone())?;
        let stake = market.stakes.get(user.clone()).unwrap_or(0);
        Some((outcome, stake))
    }

    /// Check if user has claimed winnings
    pub fn has_user_claimed(market: &Market, user: &Address) -> bool {
        market.claimed.get(user.clone()).unwrap_or(false)
    }
}

// ===== VOTING ANALYTICS =====

/// Analytics functions for voting data
pub struct VotingAnalytics;

impl VotingAnalytics {
    /// Calculate voting participation rate
    pub fn calculate_participation_rate(market: &Market) -> f64 {
        if market.total_staked == 0 {
            return 0.0;
        }

        // This is a simplified calculation - in a real scenario you might want
        // to track total eligible participants
        let participation_rate = (market.votes.len() as f64) / 100.0; // Assuming 100 max participants
        participation_rate.min(1.0)
    }

    /// Calculate average stake per voter
    pub fn calculate_average_stake(market: &Market) -> i128 {
        if market.votes.is_empty() {
            return 0;
        }

        market.total_staked / (market.votes.len() as i128)
    }

    /// Calculate stake distribution by outcome
    pub fn calculate_stake_distribution(_market: &Market) -> Map<String, i128> {
        // TODO: Implement proper stake distribution calculation
        // This requires access to the environment for Map creation
        Map::new(&Env::default())
    }

    /// Calculate voting power concentration
    pub fn calculate_voting_power_concentration(market: &Market) -> f64 {
        if market.total_staked == 0 {
            return 0.0;
        }

        let mut total_squared_stakes = 0i128;
        for (_, stake) in market.stakes.iter() {
            total_squared_stakes += stake * stake;
        }

        let concentration =
            (total_squared_stakes as f64) / ((market.total_staked * market.total_staked) as f64);
        concentration.min(1.0)
    }

    /// Get top voters by stake amount
    pub fn get_top_voters(_market: &Market, _limit: usize) -> Vec<(Address, i128)> {
        // TODO: Implement proper top voters calculation
        // This requires Vec operations that are not available in no_std
        Vec::new(&Env::default())
    }
}

// ===== VOTING TESTING UTILITIES =====

#[cfg(test)]
pub mod testing {
    use super::*;
    use soroban_sdk::testutils::Address as _;

    /// Create a test vote
    pub fn create_test_vote(env: &Env, user: Address, outcome: String, stake: i128) -> Vote {
        Vote {
            user,
            outcome,
            stake,
            timestamp: env.ledger().timestamp(),
        }
    }

    /// Create test voting statistics
    pub fn create_test_voting_stats(env: &Env) -> VotingStats {
        let outcome_distribution = Map::new(env);
        VotingStats {
            total_votes: 0,
            total_staked: 0,
            outcome_distribution,
            unique_voters: 0,
        }
    }

    /// Create test payout data
    pub fn create_test_payout_data() -> PayoutData {
        PayoutData {
            user_stake: 1000,
            winning_total: 5000,
            total_pool: 10000,
            fee_percentage: 2,
            payout_amount: 1960, // (1000 * 5000 / 10000) * 0.98
        }
    }

    /// Validate vote structure
    pub fn validate_vote_structure(vote: &Vote) -> Result<(), Error> {
        if vote.stake <= 0 {
            return Err(Error::InsufficientStake);
        }

        if vote.outcome.is_empty() {
            return Err(Error::InvalidOutcome);
        }

        Ok(())
    }

    /// Validate voting stats structure
    pub fn validate_voting_stats(stats: &VotingStats) -> Result<(), Error> {
        if stats.total_staked < 0 {
            return Err(Error::InsufficientStake);
        }

        if stats.total_votes < stats.unique_voters {
            return Err(Error::InvalidInput);
        }

        Ok(())
    }
}

// ===== MODULE TESTS =====

#[cfg(test)]
mod tests {
    use super::*;
    use soroban_sdk::{vec, testutils::Address as _};
    use crate::types::{OracleConfig, OracleProvider};

    #[test]
    fn test_voting_validator_authentication() {
        let env = Env::default();
        let user = Address::generate(&env);

        // Should not panic for valid user
        assert!(VotingValidator::validate_user_authentication(&user).is_ok());
    }

    #[test]
    fn test_voting_validator_stake_validation() {
        // Valid stake
        assert!(VotingValidator::validate_dispute_stake(MIN_DISPUTE_STAKE).is_ok());

        // Invalid stake
        assert!(VotingValidator::validate_dispute_stake(MIN_DISPUTE_STAKE - 1).is_err());
    }

    #[test]
    fn test_voting_utils_fee_calculation() {
        let env = Env::default();
        let mut market = Market::new(
            &env,
            Address::generate(&env),
            String::from_str(&env, "Test Market"),
            vec![
                &env,
                String::from_str(&env, "yes"),
                String::from_str(&env, "no"),
            ],
            env.ledger().timestamp() + 86400,
            OracleConfig::new(
                OracleProvider::Pyth,
                String::from_str(&env, "BTC/USD"),
                2500000,
                String::from_str(&env, "gt"),
            ),
        );
        market.total_staked = 10000;

        let fee = VotingUtils::calculate_fee_amount(&market).unwrap();
        assert_eq!(fee, 200); // 2% of 10000
    }

    #[test]
    fn test_voting_analytics_average_stake() {
        let env = Env::default();
        let mut market = Market::new(
            &env,
            Address::generate(&env),
            String::from_str(&env, "Test Market"),
            vec![
                &env,
                String::from_str(&env, "yes"),
                String::from_str(&env, "no"),
            ],
            env.ledger().timestamp() + 86400,
            OracleConfig::new(
                OracleProvider::Pyth,
                String::from_str(&env, "BTC/USD"),
                2500000,
                String::from_str(&env, "gt"),
            ),
        );

        // Add some test votes
        let user1 = Address::generate(&env);
        let user2 = Address::generate(&env);

        market.add_vote(user1, String::from_str(&env, "yes"), 1000);
        market.add_vote(user2, String::from_str(&env, "no"), 2000);

        let avg_stake = VotingAnalytics::calculate_average_stake(&market);
        assert_eq!(avg_stake, 1500); // (1000 + 2000) / 2
    }

    #[test]
    fn test_voting_utils_stats() {
        let env = Env::default();
        let mut market = Market::new(
            &env,
            Address::generate(&env),
            String::from_str(&env, "Test Market"),
            vec![
                &env,
                String::from_str(&env, "yes"),
                String::from_str(&env, "no"),
            ],
            env.ledger().timestamp() + 86400,
            OracleConfig::new(
                OracleProvider::Pyth,
                String::from_str(&env, "BTC/USD"),
                2500000,
                String::from_str(&env, "gt"),
            ),
        );

        let user = Address::generate(&env);
        market.add_vote(user.clone(), String::from_str(&env, "yes"), 1000);

        let stats = VotingUtils::get_voting_stats(&market);
        assert_eq!(stats.total_votes, 0); // Simplified implementation returns 0
        assert_eq!(stats.total_staked, 0); // Simplified implementation returns 0
        assert_eq!(stats.unique_voters, 0); // Simplified implementation returns 0
        assert!(VotingUtils::has_user_voted(&market, &user));
    }

    #[test]
    fn test_testing_utilities() {
        let env = Env::default();
        let user = Address::generate(&env);

        let vote = testing::create_test_vote(&env, user, String::from_str(&env, "yes"), 1000);

        assert!(testing::validate_vote_structure(&vote).is_ok());

        let stats = testing::create_test_voting_stats(&env);
        assert!(testing::validate_voting_stats(&stats).is_ok());
    }
}<|MERGE_RESOLUTION|>--- conflicted
+++ resolved
@@ -5,13 +5,11 @@
     markets::{MarketAnalytics, MarketStateManager, MarketUtils, MarketValidator},
     types::Market,
 };
-<<<<<<< HEAD
+
 use soroban_sdk::{
     contracttype, Address, Env, Map, String, Symbol, Vec,
 };
-=======
-use soroban_sdk::{contracttype, panic_with_error, symbol_short, vec, Address, Env, Map, String, Symbol, Vec};
->>>>>>> e7384ca9
+
 
 // ===== CONSTANTS =====
 // Note: These constants are now managed by the config module
