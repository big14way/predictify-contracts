--- conflicted
+++ resolved
@@ -578,10 +578,10 @@
         market.state = MarketState::Resolved;
         env.storage().persistent().set(&market_id, &market);
     }
-<<<<<<< HEAD
-=======
-
->>>>>>> 370801ac
+
+
+
+
     /// Fetches oracle result for a market from external oracle contracts.
     ///
     /// This function retrieves prediction results from configured oracle sources
@@ -677,10 +677,7 @@
 
         Ok(oracle_resolution.oracle_result)
     }
-<<<<<<< HEAD
-=======
-
->>>>>>> 370801ac
+
     /// Resolves a market automatically using oracle data and community consensus.
     ///
     /// This function implements the hybrid resolution algorithm that combines
@@ -1038,8 +1035,8 @@
             additional_days,
             reason,
         )
-<<<<<<< HEAD
-=======
+
+
     }
 
     // ===== STORAGE OPTIMIZATION FUNCTIONS =====
@@ -1126,7 +1123,7 @@
         };
         
         Ok(storage::StorageUtils::get_storage_recommendations(&market))
->>>>>>> 370801ac
+
     }
 }
 
