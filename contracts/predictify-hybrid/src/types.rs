--- conflicted
+++ resolved
@@ -66,11 +66,9 @@
     }
 
     /// Validate the oracle configuration
-<<<<<<< HEAD
+
     pub fn validate(&self, env: &Env) -> Result<(), crate::Error> {
-=======
-    pub fn validate(&self, _env: &Env) -> Result<(), crate::errors::Error> {
->>>>>>> 180a45ba
+
         // Validate threshold
         if self.threshold <= 0 {
             return Err(crate::Error::InvalidThreshold);
@@ -125,76 +123,16 @@
     pub winning_outcome: Option<String>,
     /// Whether fees have been collected
     pub fee_collected: bool,
-<<<<<<< HEAD
+
     /// Total extension days
-=======
-    /// Explicit market state
-    pub state: MarketState,
-    /// Market extension history
-    pub extension_history: Vec<MarketExtension>,
-    /// Total extension days applied
->>>>>>> 180a45ba
+
     pub total_extension_days: u32,
     /// Maximum extension days allowed
     pub max_extension_days: u32,
-<<<<<<< HEAD
+
     /// Extension history
     pub extension_history: Vec<MarketExtension>,
-=======
-}
-
-/// Market extension record
-#[contracttype]
-#[derive(Clone, Debug, Eq, PartialEq)]
-pub struct MarketExtension {
-    /// Extension timestamp
-    pub timestamp: u64,
-    /// Additional days requested
-    pub additional_days: u32,
-    /// Admin who requested the extension
-    pub admin: Address,
-    /// Extension reason/justification
-    pub reason: String,
-    /// Extension fee paid
-    pub fee_paid: i128,
-}
-
-impl MarketExtension {
-    /// Create a new market extension record
-    pub fn new(
-        env: &Env,
-        additional_days: u32,
-        admin: Address,
-        reason: String,
-        fee_paid: i128,
-    ) -> Self {
-        Self {
-            timestamp: env.ledger().timestamp(),
-            additional_days,
-            admin,
-            reason,
-            fee_paid,
-        }
-    }
-
-    /// Validate extension parameters
-    pub fn validate(&self, _env: &Env) -> Result<(), crate::errors::Error> {
-        if self.additional_days == 0 {
-            return Err(crate::errors::Error::InvalidExtensionDays);
-        }
-
-        if self.additional_days > 30 {
-            return Err(crate::errors::Error::ExtensionDaysExceeded);
-        }
-
-        if self.reason.is_empty() {
-            return Err(crate::errors::Error::InvalidExtensionReason);
-        }
-
-        Ok(())
-    }
-
->>>>>>> 180a45ba
+
 }
 
 impl Market {
@@ -222,17 +160,11 @@
             dispute_stakes: Map::new(env),
             winning_outcome: None,
             fee_collected: false,
-<<<<<<< HEAD
+
             total_extension_days: 0,
             max_extension_days: 30, // Default maximum extension days
             extension_history: Vec::new(env),
-=======
-            state,
-            extension_history: vec![env],
-            total_extension_days: 0,
-            max_extension_days: 30, // Default maximum extension days
-
->>>>>>> 180a45ba
+
         }
     }
 
@@ -303,39 +235,7 @@
     Other(Symbol),
 }
 
-<<<<<<< HEAD
-=======
-impl ReflectorAsset {
-    /// Create a Stellar asset
-    pub fn stellar(contract_id: Address) -> Self {
-        ReflectorAsset::Stellar(contract_id)
-    }
-
-    /// Create an other asset
-    pub fn other(symbol: Symbol) -> Self {
-        ReflectorAsset::Other(symbol)
-    }
-
-    /// Get the asset identifier as a string
-    pub fn to_string(&self, env: &Env) -> String {
-        match self {
-            ReflectorAsset::Stellar(_addr) => String::from_str(env, "stellar_asset"),
-            ReflectorAsset::Other(_symbol) => String::from_str(env, "other_asset"),
-        }
-    }
-
-    /// Check if this is a Stellar asset
-    pub fn is_stellar(&self) -> bool {
-        matches!(self, ReflectorAsset::Stellar(_))
-    }
-
-    /// Check if this is an other asset
-    pub fn is_other(&self) -> bool {
-        matches!(self, ReflectorAsset::Other(_))
-    }
-}
-
->>>>>>> 180a45ba
+
 /// Reflector price data structure
 #[contracttype]
 #[derive(Clone, Debug, Eq, PartialEq)]
@@ -442,7 +342,7 @@
     }
 }
 
-<<<<<<< HEAD
+
 // ===== ADDITIONAL TYPES =====
 
 /// Community consensus data
@@ -457,291 +357,5 @@
     pub total_votes: u32,
     /// Percentage of votes for this outcome
     pub percentage: i128,
-=======
-// ===== UTILITY TYPES =====
-
-/// Market state enumeration
-#[contracttype]
-#[derive(Clone, Copy, Debug, Eq, PartialEq)]
-pub enum MarketState {
-    /// Market is active and accepting votes
-    Active,
-    /// Market has ended but not resolved
-    Ended,
-    /// Market has been resolved
-    Resolved,
-    /// Market is in dispute
-    Disputed,
-    /// Market has been closed
-    Closed,
-    /// Market has been cancelled
-    Cancelled,
-}
-
-impl MarketState {
-    /// Get state from market (legacy, for migration)
-    pub fn from_market(market: &Market, current_time: u64) -> Self {
-        market.state
-    }
-
-    /// Check if market is active
-    pub fn is_active(&self) -> bool {
-        matches!(self, MarketState::Active)
-    }
-
-    /// Check if market has ended
-    pub fn has_ended(&self) -> bool {
-        matches!(self, MarketState::Ended | MarketState::Resolved | MarketState::Closed | MarketState::Cancelled)
-    }
-
-    /// Check if market is resolved
-    pub fn is_resolved(&self) -> bool {
-        matches!(self, MarketState::Resolved)
-    }
-}
-
-/// Oracle result type
-#[derive(Clone, Debug, Eq, PartialEq)]
-pub enum OracleResult {
-    /// Oracle returned a price
-    Price(i128),
-    /// Oracle is unavailable
-    Unavailable,
-    /// Oracle data is stale
-    Stale,
-}
-
-impl OracleResult {
-    /// Create from price
-    pub fn price(price: i128) -> Self {
-        OracleResult::Price(price)
-    }
-
-    /// Create unavailable result
-    pub fn unavailable() -> Self {
-        OracleResult::Unavailable
-    }
-
-    /// Create stale result
-    pub fn stale() -> Self {
-        OracleResult::Stale
-    }
-
-    /// Check if result is available
-    pub fn is_available(&self) -> bool {
-        matches!(self, OracleResult::Price(_))
-    }
-
-    /// Get price if available
-    pub fn get_price(&self) -> Option<i128> {
-        match self {
-            OracleResult::Price(price) => Some(*price),
-            _ => None,
-        }
-    }
-}
-
-// ===== HELPER FUNCTIONS =====
-
-/// Type validation helpers
-pub mod validation {
-    use super::*;
-
-    /// Validate oracle provider
-    pub fn validate_oracle_provider(provider: &OracleProvider) -> Result<(), crate::errors::Error> {
-        if !provider.is_supported() {
-            return Err(crate::errors::Error::InvalidOracleConfig);
-        }
-        Ok(())
-    }
-
-    /// Validate price data
-    pub fn validate_price(price: i128) -> Result<(), crate::errors::Error> {
-        if price <= 0 {
-            return Err(crate::errors::Error::OraclePriceOutOfRange);
-        }
-        Ok(())
-    }
-
-    /// Validate stake amount
-    pub fn validate_stake(stake: i128, min_stake: i128) -> Result<(), crate::errors::Error> {
-        if stake < min_stake {
-            return Err(crate::errors::Error::InsufficientStake);
-        }
-        Ok(())
-    }
-
-    /// Validate market duration
-    pub fn validate_duration(duration_days: u32) -> Result<(), crate::errors::Error> {
-        if duration_days == 0 || duration_days > 365 {
-            return Err(crate::errors::Error::InvalidDuration);
-        }
-        Ok(())
-    }
-}
-
-/// Type conversion helpers
-pub mod conversion {
-    use super::*;
-
-    /// Convert string to oracle provider
-    pub fn string_to_oracle_provider(s: &str) -> Option<OracleProvider> {
-        match s.to_lowercase().as_str() {
-            "band" | "bandprotocol" => Some(OracleProvider::BandProtocol),
-            "dia" => Some(OracleProvider::DIA),
-            "reflector" => Some(OracleProvider::Reflector),
-            "pyth" => Some(OracleProvider::Pyth),
-            _ => None,
-        }
-    }
-
-    /// Convert oracle provider to string
-    pub fn oracle_provider_to_string(provider: &OracleProvider) -> &'static str {
-        provider.name()
-    }
-
-    /// Convert comparison string to validation
-    pub fn validate_comparison(comparison: &String, env: &Env) -> Result<(), crate::errors::Error> {
-        if comparison != &String::from_str(env, "gt")
-            && comparison != &String::from_str(env, "lt")
-            && comparison != &String::from_str(env, "eq")
-        {
-            return Err(crate::errors::Error::InvalidComparison);
-        }
-        Ok(())
-    }
-}
-
-#[cfg(test)]
-mod tests {
-    use super::*;
-    use soroban_sdk::testutils::Address as _;
-
-    #[test]
-    fn test_oracle_provider() {
-        let provider = OracleProvider::Pyth;
-        assert_eq!(provider.name(), "Pyth Network");
-        assert!(provider.is_supported());
-        assert_eq!(provider.default_feed_format(), "BTC/USD");
-    }
-
-    #[test]
-    fn test_oracle_config() {
-        let env = soroban_sdk::Env::default();
-        let config = OracleConfig::new(
-            OracleProvider::Pyth,
-            String::from_str(&env, "BTC/USD"),
-            2500000,
-            String::from_str(&env, "gt"),
-        );
-
-        assert!(config.validate(&env).is_ok());
-        assert!(config.is_supported());
-        assert!(config.is_greater_than(&env));
-    }
-
-    #[test]
-    fn test_market_creation() {
-        let env = soroban_sdk::Env::default();
-        let admin = Address::generate(&env);
-        let outcomes = vec![
-            &env,
-            String::from_str(&env, "yes"),
-            String::from_str(&env, "no"),
-        ];
-        let oracle_config = OracleConfig::new(
-            OracleProvider::Pyth,
-            String::from_str(&env, "BTC/USD"),
-            2500000,
-            String::from_str(&env, "gt"),
-        );
-
-        let market = Market::new(
-            &env,
-            admin.clone(),
-            String::from_str(&env, "Test question"),
-            outcomes,
-            env.ledger().timestamp() + 86400,
-            oracle_config,
-            MarketState::Active,
-        );
-
-        assert!(market.is_active(env.ledger().timestamp()));
-        assert!(!market.is_resolved());
-        assert_eq!(market.total_staked, 0);
-    }
-
-    #[test]
-    fn test_reflector_asset() {
-        let env = soroban_sdk::Env::default();
-        let symbol = Symbol::new(&env, "BTC");
-        let asset = ReflectorAsset::other(symbol);
-
-        assert!(asset.is_other());
-        assert!(!asset.is_stellar());
-    }
-
-    #[test]
-    fn test_market_state() {
-        let env = soroban_sdk::Env::default();
-        let admin = Address::generate(&env);
-        let outcomes = vec![
-            &env,
-            String::from_str(&env, "yes"),
-            String::from_str(&env, "no"),
-        ];
-        let oracle_config = OracleConfig::new(
-            OracleProvider::Pyth,
-            String::from_str(&env, "BTC/USD"),
-            2500000,
-            String::from_str(&env, "gt"),
-        );
-
-        let market = Market::new(
-            &env,
-            admin,
-            String::from_str(&env, "Test question"),
-            outcomes,
-            env.ledger().timestamp() + 86400,
-            oracle_config,
-            MarketState::Active,
-        );
-
-        let state = MarketState::from_market(&market, env.ledger().timestamp());
-        assert!(state.is_active());
-        assert!(!state.has_ended());
-        assert!(!state.is_resolved());
-    }
-
-    #[test]
-    fn test_oracle_result() {
-        let result = OracleResult::price(2500000);
-        assert!(result.is_available());
-        assert_eq!(result.get_price(), Some(2500000));
-
-        let unavailable = OracleResult::unavailable();
-        assert!(!unavailable.is_available());
-        assert_eq!(unavailable.get_price(), None);
-    }
-
-    #[test]
-    fn test_validation_helpers() {
-        assert!(validation::validate_oracle_provider(&OracleProvider::Pyth).is_ok());
-        assert!(validation::validate_price(2500000).is_ok());
-        assert!(validation::validate_stake(1000000, 500000).is_ok());
-        assert!(validation::validate_duration(30).is_ok());
-    }
-
-    #[test]
-    fn test_conversion_helpers() {
-        assert_eq!(
-            conversion::string_to_oracle_provider("pyth"),
-            Some(OracleProvider::Pyth)
-        );
-        assert_eq!(
-            conversion::oracle_provider_to_string(&OracleProvider::Pyth),
-            "Pyth Network"
-        );
-    }
->>>>>>> 180a45ba
+
 }