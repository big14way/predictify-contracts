use soroban_sdk::{contracttype, vec, Address, Env, Map, String, Symbol, Vec};

/// Comprehensive type system for Predictify Hybrid contract
///
/// This module provides organized type definitions categorized by functionality:
/// - Oracle Types: Oracle providers, configurations, and data structures
/// - Market Types: Market data structures and state management
/// - Price Types: Price data and validation structures
/// - Validation Types: Input validation and business logic types
/// - Utility Types: Helper types and conversion utilities

// ===== ORACLE TYPES =====

/// Supported oracle providers for price feeds
#[contracttype]
#[derive(Clone, Debug, Eq, PartialEq)]
pub enum OracleProvider {
    /// Band Protocol oracle
    BandProtocol,
    /// DIA oracle
    DIA,
    /// Reflector oracle (Stellar-based)
    Reflector,
    /// Pyth Network oracle
    Pyth,
}

impl OracleProvider {
    /// Get a human-readable name for the oracle provider
    pub fn name(&self) -> &'static str {
        match self {
            OracleProvider::BandProtocol => "Band Protocol",
            OracleProvider::DIA => "DIA",
            OracleProvider::Reflector => "Reflector",
            OracleProvider::Pyth => "Pyth Network",
        }
    }

    /// Check if the oracle provider is supported
    pub fn is_supported(&self) -> bool {
        matches!(self, OracleProvider::Pyth | OracleProvider::Reflector)
    }

    /// Get the default feed ID format for this provider
    pub fn default_feed_format(&self) -> &'static str {
        match self {
            OracleProvider::BandProtocol => "BTC/USD",
            OracleProvider::DIA => "BTC/USD",
            OracleProvider::Reflector => "BTC",
            OracleProvider::Pyth => "BTC/USD",
        }
    }
}

/// Configuration for oracle integration
#[contracttype]
#[derive(Clone, Debug, Eq, PartialEq)]
pub struct OracleConfig {
    /// The oracle provider to use
    pub provider: OracleProvider,
    /// Oracle-specific identifier (e.g., "BTC/USD" for Pyth, "BTC" for Reflector)
    pub feed_id: String,
    /// Price threshold in cents (e.g., 10_000_00 = $10k)
    pub threshold: i128,
    /// Comparison operator: "gt", "lt", "eq"
    pub comparison: String,
}

impl OracleConfig {
    /// Create a new oracle configuration
    pub fn new(
        provider: OracleProvider,
        feed_id: String,
        threshold: i128,
        comparison: String,
    ) -> Self {
        Self {
            provider,
            feed_id,
            threshold,
            comparison,
        }
    }

    /// Validate the oracle configuration
    pub fn validate(&self, env: &Env) -> Result<(), crate::errors::Error> {
        // Validate threshold
        if self.threshold <= 0 {
            return Err(crate::errors::Error::InvalidThreshold);
        }

        // Validate comparison operator
        if self.comparison != String::from_str(env, "gt")
            && self.comparison != String::from_str(env, "lt")
            && self.comparison != String::from_str(env, "eq")
        {
            return Err(crate::errors::Error::InvalidComparison);
        }

        // Validate feed_id is not empty
        if self.feed_id.is_empty() {
            return Err(crate::errors::Error::InvalidOracleFeed);
        }

        // Validate provider is supported
        if !self.provider.is_supported() {
            return Err(crate::errors::Error::InvalidOracleConfig);
        }

        Ok(())
    }

    /// Check if the configuration is for a supported provider
    pub fn is_supported(&self) -> bool {
        self.provider.is_supported()
    }

    /// Get the comparison operator as a string
    pub fn comparison_operator(&self) -> &String {
        &self.comparison
    }

    /// Check if the comparison is "greater than"
    pub fn is_greater_than(&self, env: &Env) -> bool {
        self.comparison == String::from_str(env, "gt")
    }

    /// Check if the comparison is "less than"
    pub fn is_less_than(&self, env: &Env) -> bool {
        self.comparison == String::from_str(env, "lt")
    }

    /// Check if the comparison is "equal to"
    pub fn is_equal_to(&self, env: &Env) -> bool {
        self.comparison == String::from_str(env, "eq")
    }
}

// ===== MARKET TYPES =====

/// Market state and data structure
#[contracttype]
#[derive(Clone, Debug, Eq, PartialEq)]
pub struct Market {
    /// Market administrator address
    pub admin: Address,
    /// Market question/prediction
    pub question: String,
    /// Available outcomes for the market
    pub outcomes: Vec<String>,
    /// Market end time (Unix timestamp)
    pub end_time: u64,
    /// Oracle configuration for this market
    pub oracle_config: OracleConfig,
    /// Oracle result (set after market ends)
    pub oracle_result: Option<String>,
    /// User votes mapping (address -> outcome)
    pub votes: Map<Address, String>,
    /// User stakes mapping (address -> stake amount)
    pub stakes: Map<Address, i128>,
    /// Claimed status mapping (address -> claimed)
    pub claimed: Map<Address, bool>,
    /// Total amount staked in the market
    pub total_staked: i128,
    /// Dispute stakes mapping (address -> dispute stake)
    pub dispute_stakes: Map<Address, i128>,
    /// Winning outcome (set after resolution)
    pub winning_outcome: Option<String>,
    /// Whether fees have been collected
    pub fee_collected: bool,
<<<<<<< HEAD
    /// Explicit market state
    pub state: MarketState,
=======
    /// Market extension history
    pub extension_history: Vec<MarketExtension>,
    /// Total extension days applied
    pub total_extension_days: u32,
    /// Maximum allowed extension days
    pub max_extension_days: u32,
}

/// Market extension record
#[contracttype]
#[derive(Clone, Debug, Eq, PartialEq)]
pub struct MarketExtension {
    /// Extension timestamp
    pub timestamp: u64,
    /// Additional days requested
    pub additional_days: u32,
    /// Admin who requested the extension
    pub admin: Address,
    /// Extension reason/justification
    pub reason: String,
    /// Extension fee paid
    pub fee_paid: i128,
}

impl MarketExtension {
    /// Create a new market extension record
    pub fn new(
        env: &Env,
        additional_days: u32,
        admin: Address,
        reason: String,
        fee_paid: i128,
    ) -> Self {
        Self {
            timestamp: env.ledger().timestamp(),
            additional_days,
            admin,
            reason,
            fee_paid,
        }
    }

    /// Validate extension parameters
    pub fn validate(&self, env: &Env) -> Result<(), crate::errors::Error> {
        if self.additional_days == 0 {
            return Err(crate::errors::Error::InvalidExtensionDays);
        }

        if self.additional_days > 30 {
            return Err(crate::errors::Error::ExtensionDaysExceeded);
        }

        if self.reason.is_empty() {
            return Err(crate::errors::Error::InvalidExtensionReason);
        }

        Ok(())
    }
>>>>>>> e7384ca9
}

impl Market {
    /// Create a new market
    pub fn new(
        env: &Env,
        admin: Address,
        question: String,
        outcomes: Vec<String>,
        end_time: u64,
        oracle_config: OracleConfig,
        state: MarketState,
    ) -> Self {
        Self {
            admin,
            question,
            outcomes,
            end_time,
            oracle_config,
            oracle_result: None,
            votes: Map::new(env),
            stakes: Map::new(env),
            claimed: Map::new(env),
            total_staked: 0,
            dispute_stakes: Map::new(env),
            winning_outcome: None,
            fee_collected: false,
<<<<<<< HEAD
            state,
=======
            extension_history: vec![env],
            total_extension_days: 0,
            max_extension_days: 30, // Default maximum extension days
>>>>>>> e7384ca9
        }
    }

    /// Check if the market is active (not ended)
    pub fn is_active(&self, current_time: u64) -> bool {
        current_time < self.end_time
    }

    /// Check if the market has ended
    pub fn has_ended(&self, current_time: u64) -> bool {
        current_time >= self.end_time
    }

    /// Check if the market is resolved
    pub fn is_resolved(&self) -> bool {
        self.winning_outcome.is_some()
    }

    /// Check if the market has oracle result
    pub fn has_oracle_result(&self) -> bool {
        self.oracle_result.is_some()
    }

    /// Get user's vote
    pub fn get_user_vote(&self, user: &Address) -> Option<String> {
        self.votes.get(user.clone())
    }

    /// Get user's stake
    pub fn get_user_stake(&self, user: &Address) -> i128 {
        self.stakes.get(user.clone()).unwrap_or(0)
    }

    /// Check if user has claimed
    pub fn has_user_claimed(&self, user: &Address) -> bool {
        self.claimed.get(user.clone()).unwrap_or(false)
    }

    /// Get user's dispute stake
    pub fn get_user_dispute_stake(&self, user: &Address) -> i128 {
        self.dispute_stakes.get(user.clone()).unwrap_or(0)
    }

    /// Add user vote and stake
    pub fn add_vote(&mut self, user: Address, outcome: String, stake: i128) {
        self.votes.set(user.clone(), outcome);
        self.stakes.set(user.clone(), stake);
        self.total_staked += stake;
    }

    /// Add dispute stake
    pub fn add_dispute_stake(&mut self, user: Address, stake: i128) {
        let current_stake = self.dispute_stakes.get(user.clone()).unwrap_or(0);
        self.dispute_stakes.set(user, current_stake + stake);
    }

    /// Mark user as claimed
    pub fn mark_claimed(&mut self, user: Address) {
        self.claimed.set(user, true);
    }

    /// Set oracle result
    pub fn set_oracle_result(&mut self, result: String) {
        self.oracle_result = Some(result);
    }

    /// Set winning outcome
    pub fn set_winning_outcome(&mut self, outcome: String) {
        self.winning_outcome = Some(outcome);
    }

    /// Mark fees as collected
    pub fn mark_fees_collected(&mut self) {
        self.fee_collected = true;
    }

    /// Get total dispute stakes
    pub fn total_dispute_stakes(&self) -> i128 {
        let mut total = 0;
        for (_, stake) in self.dispute_stakes.iter() {
            total += stake;
        }
        total
    }

    /// Get winning stake total
    pub fn winning_stake_total(&self) -> i128 {
        if let Some(winning_outcome) = &self.winning_outcome {
            let mut total = 0;
            for (user, outcome) in self.votes.iter() {
                if &outcome == winning_outcome {
                    total += self.stakes.get(user.clone()).unwrap_or(0);
                }
            }
            total
        } else {
            0
        }
    }

    /// Validate market parameters
    pub fn validate(&self, env: &Env) -> Result<(), crate::errors::Error> {
        // Validate question
        if self.question.is_empty() {
            return Err(crate::errors::Error::InvalidQuestion);
        }

        // Validate outcomes
        if self.outcomes.len() < 2 {
            return Err(crate::errors::Error::InvalidOutcomes);
        }

        // Validate oracle config
        self.oracle_config.validate(env)?;

        // Validate end time
        if self.end_time <= env.ledger().timestamp() {
            return Err(crate::errors::Error::InvalidDuration);
        }

        Ok(())
    }
}

/// Extension statistics
#[contracttype]
#[derive(Clone, Debug, Eq, PartialEq)]
pub struct ExtensionStats {
    /// Total number of extensions made
    pub total_extensions: u32,
    /// Total extension days applied
    pub total_extension_days: u32,
    /// Maximum allowed extension days
    pub max_extension_days: u32,
    /// Whether market can still be extended
    pub can_extend: bool,
    /// Extension fee per day
    pub extension_fee_per_day: i128,
}

// ===== PRICE TYPES =====

/// Pyth Network price data structure
#[contracttype]
pub struct PythPrice {
    /// Price value
    pub price: i128,
    /// Confidence interval
    pub conf: u64,
    /// Price exponent
    pub expo: i32,
    /// Publish timestamp
    pub publish_time: u64,
}

impl PythPrice {
    /// Create a new Pyth price
    pub fn new(price: i128, conf: u64, expo: i32, publish_time: u64) -> Self {
        Self {
            price,
            conf,
            expo,
            publish_time,
        }
    }

    /// Get the price in cents
    pub fn price_in_cents(&self) -> i128 {
        self.price
    }

    /// Check if the price is stale (older than max_age seconds)
    pub fn is_stale(&self, current_time: u64, max_age: u64) -> bool {
        current_time - self.publish_time > max_age
    }

    /// Validate the price data
    pub fn validate(&self) -> Result<(), crate::errors::Error> {
        if self.price <= 0 {
            return Err(crate::errors::Error::OraclePriceOutOfRange);
        }

        if self.conf == 0 {
            return Err(crate::errors::Error::OracleDataStale);
        }

        Ok(())
    }
}

/// Reflector asset types
#[contracttype]
#[derive(Clone, Debug, Eq, PartialEq)]
pub enum ReflectorAsset {
    /// Stellar asset (using contract address)
    Stellar(Address),
    /// Other asset (using symbol)
    Other(Symbol),
}

impl ReflectorAsset {
    /// Create a Stellar asset
    pub fn stellar(contract_id: Address) -> Self {
        ReflectorAsset::Stellar(contract_id)
    }

    /// Create an other asset
    pub fn other(symbol: Symbol) -> Self {
        ReflectorAsset::Other(symbol)
    }

    /// Get the asset identifier as a string
    pub fn to_string(&self, env: &Env) -> String {
        match self {
            ReflectorAsset::Stellar(addr) => String::from_str(env, "stellar_asset"),
            ReflectorAsset::Other(symbol) => String::from_str(env, "other_asset"),
        }
    }

    /// Check if this is a Stellar asset
    pub fn is_stellar(&self) -> bool {
        matches!(self, ReflectorAsset::Stellar(_))
    }

    /// Check if this is an other asset
    pub fn is_other(&self) -> bool {
        matches!(self, ReflectorAsset::Other(_))
    }
}

/// Reflector price data structure
#[contracttype]
pub struct ReflectorPriceData {
    /// Price value
    pub price: i128,
    /// Timestamp
    pub timestamp: u64,
}

impl ReflectorPriceData {
    /// Create new Reflector price data
    pub fn new(price: i128, timestamp: u64) -> Self {
        Self { price, timestamp }
    }

    /// Get the price in cents
    pub fn price_in_cents(&self) -> i128 {
        self.price
    }

    /// Check if the price is stale
    pub fn is_stale(&self, current_time: u64, max_age: u64) -> bool {
        current_time - self.timestamp > max_age
    }

    /// Validate the price data
    pub fn validate(&self) -> Result<(), crate::errors::Error> {
        if self.price <= 0 {
            return Err(crate::errors::Error::OraclePriceOutOfRange);
        }

        Ok(())
    }
}

/// Reflector configuration data
#[contracttype]
pub struct ReflectorConfigData {
    /// Admin address
    pub admin: Address,
    /// Supported assets
    pub assets: Vec<ReflectorAsset>,
    /// Base asset
    pub base_asset: ReflectorAsset,
    /// Decimal places
    pub decimals: u32,
    /// Update period
    pub period: u64,
    /// Resolution
    pub resolution: u32,
}

impl ReflectorConfigData {
    /// Create new Reflector config data
    pub fn new(
        admin: Address,
        assets: Vec<ReflectorAsset>,
        base_asset: ReflectorAsset,
        decimals: u32,
        period: u64,
        resolution: u32,
    ) -> Self {
        Self {
            admin,
            assets,
            base_asset,
            decimals,
            period,
            resolution,
        }
    }

    /// Check if an asset is supported
    pub fn supports_asset(&self, asset: &ReflectorAsset) -> bool {
        self.assets.contains(asset)
    }

    /// Validate the configuration
    pub fn validate(&self) -> Result<(), crate::errors::Error> {
        if self.assets.is_empty() {
            return Err(crate::errors::Error::InvalidOracleConfig);
        }

        if self.decimals == 0 {
            return Err(crate::errors::Error::InvalidOracleConfig);
        }

        if self.period == 0 {
            return Err(crate::errors::Error::InvalidOracleConfig);
        }

        if self.resolution == 0 {
            return Err(crate::errors::Error::InvalidOracleConfig);
        }

        Ok(())
    }
}

// ===== VALIDATION TYPES =====

/// Market creation parameters
#[derive(Clone, Debug)]
pub struct MarketCreationParams {
    pub admin: Address,
    pub question: String,
    pub outcomes: Vec<String>,
    pub duration_days: u32,
    pub oracle_config: OracleConfig,
}

impl MarketCreationParams {
    /// Create new market creation parameters
    pub fn new(
        admin: Address,
        question: String,
        outcomes: Vec<String>,
        duration_days: u32,
        oracle_config: OracleConfig,
    ) -> Self {
        Self {
            admin,
            question,
            outcomes,
            duration_days,
            oracle_config,
        }
    }

    /// Validate all parameters
    pub fn validate(&self, env: &Env) -> Result<(), crate::errors::Error> {
        // Validate question
        if self.question.is_empty() {
            return Err(crate::errors::Error::InvalidQuestion);
        }

        // Validate outcomes
        if self.outcomes.len() < 2 {
            return Err(crate::errors::Error::InvalidOutcomes);
        }

        // Validate duration
        if self.duration_days == 0 || self.duration_days > 365 {
            return Err(crate::errors::Error::InvalidDuration);
        }

        // Validate oracle config
        self.oracle_config.validate(env)?;

        Ok(())
    }

    /// Calculate end time from duration
    pub fn calculate_end_time(&self, env: &Env) -> u64 {
        let seconds_per_day: u64 = 24 * 60 * 60;
        let duration_seconds: u64 = (self.duration_days as u64) * seconds_per_day;
        env.ledger().timestamp() + duration_seconds
    }
}

/// Vote parameters
#[derive(Clone, Debug)]
pub struct VoteParams {
    pub user: Address,
    pub outcome: String,
    pub stake: i128,
}

impl VoteParams {
    /// Create new vote parameters
    pub fn new(user: Address, outcome: String, stake: i128) -> Self {
        Self {
            user,
            outcome,
            stake,
        }
    }

    /// Validate vote parameters
    pub fn validate(&self, _env: &Env, market: &Market) -> Result<(), crate::errors::Error> {
        // Validate outcome
        if !market.outcomes.contains(&self.outcome) {
            return Err(crate::errors::Error::InvalidOutcome);
        }

        // Validate stake
        if self.stake <= 0 {
            return Err(crate::errors::Error::InsufficientStake);
        }

        // Check if user already voted
        if market.get_user_vote(&self.user).is_some() {
            return Err(crate::errors::Error::AlreadyVoted);
        }

        Ok(())
    }
}

// ===== UTILITY TYPES =====

/// Market state enumeration
#[contracttype]
#[derive(Clone, Copy, Debug, Eq, PartialEq)]
pub enum MarketState {
    /// Market is active and accepting votes
    Active,
    /// Market has ended but not resolved
    Ended,
    /// Market has been resolved
    Resolved,
    /// Market is in dispute
    Disputed,
    /// Market has been closed
    Closed,
    /// Market has been cancelled
    Cancelled,
}

impl MarketState {
    /// Get state from market (legacy, for migration)
    pub fn from_market(market: &Market, current_time: u64) -> Self {
        market.state
    }

    /// Check if market is active
    pub fn is_active(&self) -> bool {
        matches!(self, MarketState::Active)
    }

    /// Check if market has ended
    pub fn has_ended(&self) -> bool {
<<<<<<< HEAD
        matches!(self, MarketState::Ended | MarketState::Resolved | MarketState::Closed | MarketState::Cancelled)
=======
        matches!(
            self,
            MarketState::Ended | MarketState::Resolved | MarketState::Closed
        )
>>>>>>> e7384ca9
    }

    /// Check if market is resolved
    pub fn is_resolved(&self) -> bool {
        matches!(self, MarketState::Resolved)
    }
}

/// Oracle result type
#[derive(Clone, Debug, Eq, PartialEq)]
pub enum OracleResult {
    /// Oracle returned a price
    Price(i128),
    /// Oracle is unavailable
    Unavailable,
    /// Oracle data is stale
    Stale,
}

impl OracleResult {
    /// Create from price
    pub fn price(price: i128) -> Self {
        OracleResult::Price(price)
    }

    /// Create unavailable result
    pub fn unavailable() -> Self {
        OracleResult::Unavailable
    }

    /// Create stale result
    pub fn stale() -> Self {
        OracleResult::Stale
    }

    /// Check if result is available
    pub fn is_available(&self) -> bool {
        matches!(self, OracleResult::Price(_))
    }

    /// Get price if available
    pub fn get_price(&self) -> Option<i128> {
        match self {
            OracleResult::Price(price) => Some(*price),
            _ => None,
        }
    }
}

// ===== HELPER FUNCTIONS =====

/// Type validation helpers
pub mod validation {
    use super::*;

    /// Validate oracle provider
    pub fn validate_oracle_provider(provider: &OracleProvider) -> Result<(), crate::errors::Error> {
        if !provider.is_supported() {
            return Err(crate::errors::Error::InvalidOracleConfig);
        }
        Ok(())
    }

    /// Validate price data
    pub fn validate_price(price: i128) -> Result<(), crate::errors::Error> {
        if price <= 0 {
            return Err(crate::errors::Error::OraclePriceOutOfRange);
        }
        Ok(())
    }

    /// Validate stake amount
    pub fn validate_stake(stake: i128, min_stake: i128) -> Result<(), crate::errors::Error> {
        if stake < min_stake {
            return Err(crate::errors::Error::InsufficientStake);
        }
        Ok(())
    }

    /// Validate market duration
    pub fn validate_duration(duration_days: u32) -> Result<(), crate::errors::Error> {
        if duration_days == 0 || duration_days > 365 {
            return Err(crate::errors::Error::InvalidDuration);
        }
        Ok(())
    }
}

/// Type conversion helpers
pub mod conversion {
    use super::*;

    /// Convert string to oracle provider
    pub fn string_to_oracle_provider(s: &str) -> Option<OracleProvider> {
        match s.to_lowercase().as_str() {
            "band" | "bandprotocol" => Some(OracleProvider::BandProtocol),
            "dia" => Some(OracleProvider::DIA),
            "reflector" => Some(OracleProvider::Reflector),
            "pyth" => Some(OracleProvider::Pyth),
            _ => None,
        }
    }

    /// Convert oracle provider to string
    pub fn oracle_provider_to_string(provider: &OracleProvider) -> &'static str {
        provider.name()
    }

    /// Convert comparison string to validation
    pub fn validate_comparison(comparison: &String, env: &Env) -> Result<(), crate::errors::Error> {
        if comparison != &String::from_str(env, "gt")
            && comparison != &String::from_str(env, "lt")
            && comparison != &String::from_str(env, "eq")
        {
            return Err(crate::errors::Error::InvalidComparison);
        }
        Ok(())
    }
}

#[cfg(test)]
mod tests {
    use super::*;
    use soroban_sdk::testutils::Address as _;

    #[test]
    fn test_oracle_provider() {
        let provider = OracleProvider::Pyth;
        assert_eq!(provider.name(), "Pyth Network");
        assert!(provider.is_supported());
        assert_eq!(provider.default_feed_format(), "BTC/USD");
    }

    #[test]
    fn test_oracle_config() {
        let env = soroban_sdk::Env::default();
        let config = OracleConfig::new(
            OracleProvider::Pyth,
            String::from_str(&env, "BTC/USD"),
            2500000,
            String::from_str(&env, "gt"),
        );

        assert!(config.validate(&env).is_ok());
        assert!(config.is_supported());
        assert!(config.is_greater_than(&env));
    }

    #[test]
    fn test_market_creation() {
        let env = soroban_sdk::Env::default();
        let admin = Address::generate(&env);
        let outcomes = vec![
            &env,
            String::from_str(&env, "yes"),
            String::from_str(&env, "no"),
        ];
        let oracle_config = OracleConfig::new(
            OracleProvider::Pyth,
            String::from_str(&env, "BTC/USD"),
            2500000,
            String::from_str(&env, "gt"),
        );

        let market = Market::new(
            &env,
            admin.clone(),
            String::from_str(&env, "Test question"),
            outcomes,
            env.ledger().timestamp() + 86400,
            oracle_config,
            MarketState::Active,
        );

        assert!(market.is_active(env.ledger().timestamp()));
        assert!(!market.is_resolved());
        assert_eq!(market.total_staked, 0);
    }

    #[test]
    fn test_reflector_asset() {
        let env = soroban_sdk::Env::default();
        let symbol = Symbol::new(&env, "BTC");
        let asset = ReflectorAsset::other(symbol);

        assert!(asset.is_other());
        assert!(!asset.is_stellar());
    }

    #[test]
    fn test_market_state() {
        let env = soroban_sdk::Env::default();
        let admin = Address::generate(&env);
        let outcomes = vec![
            &env,
            String::from_str(&env, "yes"),
            String::from_str(&env, "no"),
        ];
        let oracle_config = OracleConfig::new(
            OracleProvider::Pyth,
            String::from_str(&env, "BTC/USD"),
            2500000,
            String::from_str(&env, "gt"),
        );

        let market = Market::new(
            &env,
            admin,
            String::from_str(&env, "Test question"),
            outcomes,
            env.ledger().timestamp() + 86400,
            oracle_config,
            MarketState::Active,
        );

        let state = MarketState::from_market(&market, env.ledger().timestamp());
        assert!(state.is_active());
        assert!(!state.has_ended());
        assert!(!state.is_resolved());
    }

    #[test]
    fn test_oracle_result() {
        let result = OracleResult::price(2500000);
        assert!(result.is_available());
        assert_eq!(result.get_price(), Some(2500000));

        let unavailable = OracleResult::unavailable();
        assert!(!unavailable.is_available());
        assert_eq!(unavailable.get_price(), None);
    }

    #[test]
    fn test_validation_helpers() {
        assert!(validation::validate_oracle_provider(&OracleProvider::Pyth).is_ok());
        assert!(validation::validate_price(2500000).is_ok());
        assert!(validation::validate_stake(1000000, 500000).is_ok());
        assert!(validation::validate_duration(30).is_ok());
    }

    #[test]
    fn test_conversion_helpers() {
        assert_eq!(
            conversion::string_to_oracle_provider("pyth"),
            Some(OracleProvider::Pyth)
        );
        assert_eq!(
            conversion::oracle_provider_to_string(&OracleProvider::Pyth),
            "Pyth Network"
        );
    }
}<|MERGE_RESOLUTION|>--- conflicted
+++ resolved
@@ -168,10 +168,8 @@
     pub winning_outcome: Option<String>,
     /// Whether fees have been collected
     pub fee_collected: bool,
-<<<<<<< HEAD
     /// Explicit market state
     pub state: MarketState,
-=======
     /// Market extension history
     pub extension_history: Vec<MarketExtension>,
     /// Total extension days applied
@@ -230,7 +228,7 @@
 
         Ok(())
     }
->>>>>>> e7384ca9
+
 }
 
 impl Market {
@@ -258,13 +256,11 @@
             dispute_stakes: Map::new(env),
             winning_outcome: None,
             fee_collected: false,
-<<<<<<< HEAD
             state,
-=======
             extension_history: vec![env],
             total_extension_days: 0,
             max_extension_days: 30, // Default maximum extension days
->>>>>>> e7384ca9
+
         }
     }
 
@@ -727,14 +723,7 @@
 
     /// Check if market has ended
     pub fn has_ended(&self) -> bool {
-<<<<<<< HEAD
         matches!(self, MarketState::Ended | MarketState::Resolved | MarketState::Closed | MarketState::Cancelled)
-=======
-        matches!(
-            self,
-            MarketState::Ended | MarketState::Resolved | MarketState::Closed
-        )
->>>>>>> e7384ca9
     }
 
     /// Check if market is resolved
