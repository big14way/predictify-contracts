extern crate alloc;

use alloc::string::ToString; // Only for primitive types, not soroban_sdk::String

use soroban_sdk::{Address, Env, Map, String, Symbol, Vec};

use crate::errors::Error;

/// Comprehensive utility function system for Predictify Hybrid contract
///
/// This module provides a centralized collection of utility functions with:
/// - Time and date manipulation utilities
/// - String manipulation and formatting utilities
/// - Numeric calculation helpers
/// - Validation utility functions
/// - Conversion utility functions
/// - Testing utility functions
/// - Common helper functions for contract operations
// ===== TIME AND DATE UTILITIES =====
<<<<<<< HEAD
///   Time and date utility functions
=======

/// Comprehensive time and date utility functions for market lifecycle management.
///
/// This utility class provides essential time-related operations for prediction markets,
/// including duration calculations, timestamp validation, deadline management, and
/// human-readable time formatting. All functions are designed to work with Stellar
/// blockchain timestamps and market timing requirements.
///
/// # Core Functionality
///
/// **Time Conversions:**
/// - Convert days, hours, minutes to seconds
/// - Calculate time differences between timestamps
/// - Format durations in human-readable format
///
/// **Timestamp Validation:**
/// - Check if timestamps are in future or past
/// - Validate deadline status
/// - Ensure duration values are within acceptable ranges
///
/// **Market Timing:**
/// - Calculate time until market deadlines
/// - Validate market duration parameters
/// - Support market extension calculations
///
/// # Example Usage
///
/// ```rust
/// # use soroban_sdk::Env;
/// # use predictify_hybrid::utils::TimeUtils;
/// # let env = Env::default();
///
/// // Convert market duration to seconds
/// let market_duration_days = 30;
/// let duration_seconds = TimeUtils::days_to_seconds(market_duration_days);
/// println!("Market duration: {} seconds", duration_seconds);
///
/// // Check if market has ended
/// let current_time = env.ledger().timestamp();
/// let market_end_time = current_time + TimeUtils::days_to_seconds(7); // 7 days from now
///
/// if TimeUtils::is_deadline_passed(current_time, market_end_time) {
///     println!("Market has ended");
/// } else {
///     let time_remaining = TimeUtils::time_until_deadline(current_time, market_end_time);
///     let formatted_time = TimeUtils::format_duration(&env, time_remaining);
///     println!("Time remaining: {}", formatted_time);
/// }
///
/// // Validate market duration
/// let proposed_duration = 45; // days
/// if TimeUtils::validate_duration(&proposed_duration) {
///     println!("Duration is valid");
/// } else {
///     println!("Duration exceeds maximum allowed");
/// }
/// ```
///
/// # Time Conversion Utilities
///
/// Convert various time units to seconds for blockchain operations:
/// ```rust
/// # use predictify_hybrid::utils::TimeUtils;
///
/// // Common time conversions
/// let one_day = TimeUtils::days_to_seconds(1);        // 86,400 seconds
/// let one_hour = TimeUtils::hours_to_seconds(1);      // 3,600 seconds
/// let one_minute = TimeUtils::minutes_to_seconds(1);  // 60 seconds
///
/// // Market duration examples
/// let short_market = TimeUtils::days_to_seconds(7);   // 1 week
/// let medium_market = TimeUtils::days_to_seconds(30); // 1 month
/// let long_market = TimeUtils::days_to_seconds(90);   // 3 months
///
/// println!("Short market: {} seconds", short_market);
/// println!("Medium market: {} seconds", medium_market);
/// println!("Long market: {} seconds", long_market);
/// ```
///
/// # Timestamp Validation
///
/// Validate timestamps for market operations:
/// ```rust
/// # use soroban_sdk::Env;
/// # use predictify_hybrid::utils::TimeUtils;
/// # let env = Env::default();
///
/// let current_time = env.ledger().timestamp();
/// let future_time = current_time + TimeUtils::days_to_seconds(30);
/// let past_time = current_time - TimeUtils::days_to_seconds(30);
///
/// // Timestamp validation
/// assert!(TimeUtils::is_future_timestamp(current_time, future_time));
/// assert!(TimeUtils::is_past_timestamp(current_time, past_time));
/// assert!(!TimeUtils::is_deadline_passed(current_time, future_time));
/// assert!(TimeUtils::is_deadline_passed(current_time, past_time));
///
/// // Calculate time differences
/// let diff_future = TimeUtils::time_difference(current_time, future_time);
/// let diff_past = TimeUtils::time_difference(current_time, past_time);
///
/// println!("Time to future: {} seconds", diff_future);
/// println!("Time from past: {} seconds", diff_past);
/// ```
///
/// # Duration Formatting
///
/// Format time durations for user interfaces:
/// ```rust
/// # use soroban_sdk::Env;
/// # use predictify_hybrid::utils::TimeUtils;
/// # let env = Env::default();
///
/// // Format various durations
/// let durations = vec![
///     TimeUtils::minutes_to_seconds(45),    // "45m"
///     TimeUtils::hours_to_seconds(2),       // "2h 0m"
///     TimeUtils::days_to_seconds(1),        // "1d 0h 0m"
///     TimeUtils::days_to_seconds(7) + TimeUtils::hours_to_seconds(12), // "7d 12h 0m"
/// ];
///
/// for duration in durations {
///     let formatted = TimeUtils::format_duration(&env, duration);
///     println!("Duration: {}", formatted);
/// }
/// ```
///
/// # Market Deadline Management
///
/// Manage market deadlines and extensions:
/// ```rust
/// # use soroban_sdk::Env;
/// # use predictify_hybrid::utils::TimeUtils;
/// # let env = Env::default();
///
/// let current_time = env.ledger().timestamp();
/// let market_end = current_time + TimeUtils::days_to_seconds(7);
///
/// // Check time until deadline
/// let time_remaining = TimeUtils::time_until_deadline(current_time, market_end);
/// if time_remaining > 0 {
///     let formatted_remaining = TimeUtils::format_duration(&env, time_remaining);
///     println!("Market ends in: {}", formatted_remaining);
///     
///     // Check if extension is needed (less than 24 hours remaining)
///     if time_remaining < TimeUtils::days_to_seconds(1) {
///         println!("Market may need extension for more participation");
///     }
/// } else {
///     println!("Market has ended");
/// }
/// ```
///
/// # Integration Points
///
/// TimeUtils integrates with:
/// - **Market Manager**: Market duration and deadline validation
/// - **Extension System**: Calculate extension durations
/// - **Resolution System**: Timing for oracle resolution
/// - **Event System**: Timestamp formatting for events
/// - **Admin System**: Validate administrative timing operations
/// - **User Interface**: Human-readable time displays
///
/// # Performance Considerations
///
/// All time operations are optimized for blockchain execution:
/// - **Constant Time**: All calculations are O(1) operations
/// - **No External Calls**: Pure mathematical operations
/// - **Memory Efficient**: Minimal memory allocation
/// - **Gas Optimized**: Low computational overhead
>>>>>>> 370801ac
pub struct TimeUtils;

impl TimeUtils {
    /// Convert days to seconds
    pub fn days_to_seconds(days: u32) -> u64 {
        days as u64 * 24 * 60 * 60
    }

    /// Convert hours to seconds
    pub fn hours_to_seconds(hours: u32) -> u64 {
        hours as u64 * 60 * 60
    }

    /// Convert minutes to seconds
    pub fn minutes_to_seconds(minutes: u32) -> u64 {
        minutes as u64 * 60
    }

    /// Calculate time difference between two timestamps
    pub fn time_difference(timestamp1: u64, timestamp2: u64) -> u64 {
        timestamp1.abs_diff(timestamp2)
    }

    /// Check if a timestamp is in the future
    pub fn is_future_timestamp(current_time: u64, future_time: u64) -> bool {
        future_time > current_time
    }

    /// Check if a timestamp is in the past
    pub fn is_past_timestamp(current_time: u64, past_time: u64) -> bool {
        past_time < current_time
    }

    /// Format duration in human-readable format
    pub fn format_duration(env: &Env, seconds: u64) -> String {
        let days = seconds / (24 * 60 * 60);
        let hours = (seconds % (24 * 60 * 60)) / (60 * 60);
        let minutes = (seconds % (60 * 60)) / 60;
        let mut s = alloc::string::String::new();
        if days > 0 {
            s.push_str(&days.to_string());
            s.push_str("d ");
            s.push_str(&hours.to_string());
            s.push_str("h ");
            s.push_str(&minutes.to_string());
            s.push('m');
        } else if hours > 0 {
            s.push_str(&hours.to_string());
            s.push_str("h ");
            s.push_str(&minutes.to_string());
            s.push('m');
        } else {
            s.push_str(&minutes.to_string());
            s.push('m');
        }
        String::from_str(env, &s)
    }

    /// Calculate time until deadline
    pub fn time_until_deadline(current_time: u64, deadline: u64) -> u64 {
        deadline.saturating_sub(current_time)
    }

    /// Check if deadline has passed
    pub fn is_deadline_passed(current_time: u64, deadline: u64) -> bool {
        current_time >= deadline
    }

    /// Validate duration (days) is within acceptable range
    pub fn validate_duration(days: &u32) -> bool {
        *days > 0 && *days <= crate::config::MAX_MARKET_DURATION_DAYS
    }
}

// ===== STRING UTILITIES =====

/// Comprehensive string manipulation and formatting utilities for contract operations.
///
/// This utility class provides essential string operations for prediction markets,
/// including validation, formatting, sanitization, and manipulation functions.
/// All operations are designed to work with Soroban SDK String types while
/// maintaining compatibility with blockchain constraints.
///
/// # Core Functionality
///
/// **String Transformation:**
/// - Case conversion (uppercase/lowercase)
/// - Trimming and truncation
/// - String splitting and joining
///
/// **String Validation:**
/// - Length validation with min/max constraints
/// - Content validation and sanitization
/// - Format verification
///
/// **String Analysis:**
/// - Substring searching and matching
/// - Prefix and suffix checking
/// - Content replacement operations
///
/// # Example Usage
///
/// ```rust
/// # use soroban_sdk::{Env, String, Vec};
/// # use predictify_hybrid::utils::StringUtils;
/// # let env = Env::default();
///
/// // String validation for market questions
/// let market_question = String::from_str(&env, "Will Bitcoin reach $100,000?");
///
/// // Validate question length
/// match StringUtils::validate_string_length(&market_question, 10, 200) {
///     Ok(()) => println!("Question length is valid"),
///     Err(e) => println!("Question too short or too long: {:?}", e),
/// }
///
/// // Sanitize user input
/// let sanitized_question = StringUtils::sanitize_string(&market_question);
/// println!("Sanitized question: {}", sanitized_question);
///
/// // String manipulation
/// let trimmed = StringUtils::trim(&market_question);
/// let truncated = StringUtils::truncate(&market_question, 50);
///
/// println!("Original: {}", market_question);
/// println!("Trimmed: {}", trimmed);
/// println!("Truncated: {}", truncated);
/// ```
///
/// # String Validation
///
/// Validate strings for market operations:
/// ```rust
/// # use soroban_sdk::{Env, String};
/// # use predictify_hybrid::utils::StringUtils;
/// # let env = Env::default();
///
/// // Market question validation
/// let questions = vec![
///     String::from_str(&env, "Will BTC hit $100k?"),           // Valid
///     String::from_str(&env, "BTC?"),                          // Too short
///     String::from_str(&env, &"x".repeat(300)),                // Too long
/// ];
///
/// for question in questions {
///     match StringUtils::validate_string_length(&question, 10, 200) {
///         Ok(()) => println!("✓ Valid question: {}", question),
///         Err(_) => println!("✗ Invalid question length"),
///     }
/// }
///
/// // Outcome validation
/// let outcomes = vec![
///     String::from_str(&env, "yes"),
///     String::from_str(&env, "no"),
///     String::from_str(&env, "maybe"),
/// ];
///
/// for outcome in outcomes {
///     if StringUtils::validate_string_length(&outcome, 1, 50).is_ok() {
///         println!("Valid outcome: {}", outcome);
///     }
/// }
/// ```
///
/// # String Manipulation
///
/// Transform and manipulate strings:
/// ```rust
/// # use soroban_sdk::{Env, String, Vec};
/// # use predictify_hybrid::utils::StringUtils;
/// # let env = Env::default();
///
/// let original = String::from_str(&env, "  Bitcoin Price Prediction  ");
///
/// // Basic transformations
/// let uppercase = StringUtils::to_uppercase(&original);
/// let lowercase = StringUtils::to_lowercase(&original);
/// let trimmed = StringUtils::trim(&original);
/// let truncated = StringUtils::truncate(&original, 15);
///
/// println!("Original: '{}'", original);
/// println!("Uppercase: '{}'", uppercase);
/// println!("Lowercase: '{}'", lowercase);
/// println!("Trimmed: '{}'", trimmed);
/// println!("Truncated: '{}'", truncated);
///
/// // String replacement
/// let replaced = StringUtils::replace(&original, "Bitcoin", "BTC");
/// println!("Replaced: '{}'", replaced);
/// ```
///
/// # String Analysis
///
/// Analyze string content and structure:
/// ```rust
/// # use soroban_sdk::{Env, String};
/// # use predictify_hybrid::utils::StringUtils;
/// # let env = Env::default();
///
/// let text = String::from_str(&env, "Will Bitcoin reach $100,000 by 2024?");
///
/// // Content analysis
/// let contains_bitcoin = StringUtils::contains(&text, "Bitcoin");
/// let starts_with_will = StringUtils::starts_with(&text, "Will");
/// let ends_with_question = StringUtils::ends_with(&text, "?");
///
/// println!("Contains 'Bitcoin': {}", contains_bitcoin);
/// println!("Starts with 'Will': {}", starts_with_will);
/// println!("Ends with '?': {}", ends_with_question);
///
/// // Pattern validation for market questions
/// if starts_with_will && ends_with_question {
///     println!("Question follows proper format");
/// } else {
///     println!("Question format needs improvement");
/// }
/// ```
///
/// # String Splitting and Joining
///
/// Split and join strings for data processing:
/// ```rust
/// # use soroban_sdk::{Env, String, Vec};
/// # use predictify_hybrid::utils::StringUtils;
/// # let env = Env::default();
///
/// // Split comma-separated outcomes
/// let outcomes_str = String::from_str(&env, "yes,no,maybe");
/// let outcomes_vec = StringUtils::split(&outcomes_str, ",");
///
/// println!("Split outcomes:");
/// for outcome in outcomes_vec.iter() {
///     println!("- {}", outcome);
/// }
///
/// // Join outcomes back together
/// let mut outcomes = Vec::new(&env);
/// outcomes.push_back(String::from_str(&env, "yes"));
/// outcomes.push_back(String::from_str(&env, "no"));
/// outcomes.push_back(String::from_str(&env, "uncertain"));
///
/// let joined = StringUtils::join(&outcomes, " | ");
/// println!("Joined outcomes: {}", joined);
/// ```
///
/// # String Sanitization
///
/// Sanitize user input for security:
/// ```rust
/// # use soroban_sdk::{Env, String};
/// # use predictify_hybrid::utils::StringUtils;
/// # let env = Env::default();
///
/// // Sanitize potentially unsafe input
/// let unsafe_inputs = vec![
///     String::from_str(&env, "Will BTC <script>alert('hack')</script> reach $100k?"),
///     String::from_str(&env, "Question with special chars: @#$%^&*()"),
///     String::from_str(&env, "Normal question about Bitcoin price?"),
/// ];
///
/// for input in unsafe_inputs {
///     let sanitized = StringUtils::sanitize_string(&input);
///     println!("Original: {}", input);
///     println!("Sanitized: {}", sanitized);
///     println!();
/// }
/// ```
///
/// # Random String Generation
///
/// Generate random strings for testing and IDs:
/// ```rust
/// # use soroban_sdk::Env;
/// # use predictify_hybrid::utils::StringUtils;
/// # let env = Env::default();
///
/// // Generate random strings for testing
/// let random_id = StringUtils::generate_random_string(&env, 10);
/// let random_token = StringUtils::generate_random_string(&env, 32);
///
/// println!("Random ID: {}", random_id);
/// println!("Random token: {}", random_token);
///
/// // Use in market creation for unique identifiers
/// let market_id = StringUtils::generate_random_string(&env, 16);
/// println!("Generated market ID: {}", market_id);
/// ```
///
/// # Integration Points
///
/// StringUtils integrates with:
/// - **Market Creation**: Validate questions and outcomes
/// - **User Input**: Sanitize and validate user-provided data
/// - **Event System**: Format event messages and descriptions
/// - **Admin System**: Validate administrative input
/// - **Oracle System**: Format and validate oracle feed IDs
/// - **Dispute System**: Process dispute reasons and evidence
///
/// # Soroban SDK Limitations
///
/// Note on current implementation limitations:
/// - Some string operations return placeholders due to Soroban SDK constraints
/// - Case conversion operations are simplified
/// - Complex string manipulations may need custom implementations
/// - Future SDK updates may provide enhanced string capabilities
///
/// # Performance Considerations
///
/// String operations are optimized for blockchain execution:
/// - **Memory Efficient**: Minimal string copying
/// - **Gas Optimized**: Simple operations preferred
/// - **Validation First**: Early validation prevents expensive operations
/// - **Immutable Operations**: Preserve original strings when possible
pub struct StringUtils;

impl StringUtils {
    /// Convert string to uppercase
    pub fn to_uppercase(s: &String) -> String {
<<<<<<< HEAD
        // For now, return the original string (proper conversion is complex in Soroban)
=======
        let _env = Env::default();
        // Can't convert soroban_sdk::String to std::string::String
        // Return original string as placeholder
>>>>>>> 370801ac
        s.clone()
    }

    /// Convert string to lowercase
    pub fn to_lowercase(s: &String) -> String {
<<<<<<< HEAD
        // For now, return the original string (proper conversion is complex in Soroban)
=======
        let _env = Env::default();
        // Can't convert soroban_sdk::String to std::string::String
        // Return original string as placeholder
>>>>>>> 370801ac
        s.clone()
    }

    /// Trim whitespace from string
    pub fn trim(s: &String) -> String {
<<<<<<< HEAD
        // For now, return the original string (proper trimming is complex in Soroban)
=======
        let _env = Env::default();
        // Can't convert soroban_sdk::String to std::string::String
        // Return original string as placeholder
>>>>>>> 370801ac
        s.clone()
    }

    /// Truncate string to specified length
<<<<<<< HEAD
    pub fn truncate(s: &String, max_length: u32) -> String {
        let env = Env::default();
        // Simple truncation by checking length (proper character manipulation is complex in Soroban)
        if s.len() <= max_length {
            s.clone()
        } else {
            // Return empty string for now since proper slicing is complex
            String::from_str(&env, "")
        }
=======
    pub fn truncate(s: &String, _max_length: u32) -> String {
        let _env = Env::default();
        // Can't convert soroban_sdk::String to std::string::String
        // Return original string as placeholder
        s.clone()
>>>>>>> 370801ac
    }

    /// Split string by delimiter
    pub fn split(s: &String, _delimiter: &str) -> Vec<String> {
        let env = Env::default();
<<<<<<< HEAD
        // For now, return a vector with just the original string
=======
        // Can't convert soroban_sdk::String to std::string::String
        // Return vector with original string as placeholder
>>>>>>> 370801ac
        let mut result = Vec::new(&env);
        result.push_back(s.clone());
        result
    }

    /// Join strings with delimiter
    pub fn join(strings: &Vec<String>, _delimiter: &str) -> String {
        let env = Env::default();
<<<<<<< HEAD
        // For now, return the first string or empty if empty
        if !strings.is_empty() {
            strings.get(0).unwrap_or(String::from_str(&env, ""))
        } else {
            String::from_str(&env, "")
=======
        let mut result = alloc::string::String::new();
        for (i, _s) in strings.iter().enumerate() {
            if i > 0 {
                result.push_str(delimiter);
            }
            // Can't convert soroban_sdk::String to std::string::String
            // Skip string conversion
>>>>>>> 370801ac
        }
    }

    /// Check if string contains substring
    pub fn contains(_s: &String, _substring: &str) -> bool {
<<<<<<< HEAD
        // For now, always return false (complex string matching in Soroban)
=======
        // Can't convert soroban_sdk::String to std::string::String
        // Return false as placeholder
>>>>>>> 370801ac
        false
    }

    /// Check if string starts with prefix
    pub fn starts_with(_s: &String, _prefix: &str) -> bool {
<<<<<<< HEAD
        // For now, always return false (complex string matching in Soroban)
=======
        // Can't convert soroban_sdk::String to std::string::String
        // Return false as placeholder
>>>>>>> 370801ac
        false
    }

    /// Check if string ends with suffix
    pub fn ends_with(_s: &String, _suffix: &str) -> bool {
<<<<<<< HEAD
        // For now, always return false (complex string matching in Soroban)
=======
        // Can't convert soroban_sdk::String to std::string::String
        // Return false as placeholder
>>>>>>> 370801ac
        false
    }

    /// Replace substring in string
    pub fn replace(s: &String, _old: &str, _new: &str) -> String {
<<<<<<< HEAD
        // For now, return the original string (complex replacement in Soroban)
=======
        let _env = Env::default();
        // Can't convert soroban_sdk::String to std::string::String
        // Return original string as placeholder
>>>>>>> 370801ac
        s.clone()
    }

    /// Validate string length
<<<<<<< HEAD
    pub fn validate_string_length(s: &String, min_length: u32, max_length: u32) -> Result<(), Error> {
        let len = s.len();
=======

    pub fn validate_string_length(
        s: &String,
        min_length: u32,
        max_length: u32,
    ) -> Result<(), Error> {
        let len = s.len() as u32;

>>>>>>> 370801ac
        if len < min_length || len > max_length {
            Err(Error::InvalidInput)
        } else {
            Ok(())
        }
    }

    /// Sanitize string (remove special characters)
    pub fn sanitize_string(s: &String) -> String {
<<<<<<< HEAD
        // For now, return the original string (complex sanitization in Soroban)
=======
        let _env = Env::default();
        // Can't convert soroban_sdk::String to std::string::String
        // Return original string as placeholder
>>>>>>> 370801ac
        s.clone()
    }

    /// Generate random string
    pub fn generate_random_string(env: &Env, _length: u32) -> String {
        // For now, return a placeholder since we can't easily generate random strings
        // This is a limitation of the current Soroban SDK
        String::from_str(env, "random")
    }
}

// ===== NUMERIC UTILITIES =====

/// Comprehensive numeric calculation utilities for financial and mathematical operations.
///
/// This utility class provides essential mathematical operations for prediction markets,
/// including percentage calculations, statistical functions, financial computations,
/// and numeric validation. All operations are optimized for blockchain execution
/// and handle large integer values common in cryptocurrency applications.
///
/// # Core Functionality
///
/// **Basic Mathematics:**
/// - Percentage calculations and conversions
/// - Rounding and clamping operations
/// - Range validation and boundary checking
///
/// **Statistical Operations:**
/// - Weighted averages for stake calculations
/// - Square root approximations
/// - Absolute difference calculations
///
/// **Financial Calculations:**
/// - Simple interest computations
/// - Fee calculations and distributions
/// - Stake and payout calculations
///
/// # Example Usage
///
/// ```rust
/// # use soroban_sdk::{Env, Vec};
/// # use predictify_hybrid::utils::NumericUtils;
/// # let env = Env::default();
///
/// // Calculate market participation percentage
/// let user_stake = 1_000_000; // 1 XLM in stroops
/// let total_stakes = 10_000_000; // 10 XLM total
/// let participation_pct = NumericUtils::calculate_percentage(
///     &user_stake, &100, &total_stakes
/// );
/// println!("User participation: {}%", participation_pct);
///
/// // Validate stake amount is within acceptable range
/// let min_stake = 100_000; // 0.1 XLM
/// let max_stake = 100_000_000; // 100 XLM
///
/// if NumericUtils::is_within_range(&user_stake, &min_stake, &max_stake) {
///     println!("Stake amount is valid");
/// } else {
///     let clamped_stake = NumericUtils::clamp(&user_stake, &min_stake, &max_stake);
///     println!("Stake clamped to: {} stroops", clamped_stake);
/// }
///
/// // Calculate weighted consensus
/// let mut votes = Vec::new(&env);
/// votes.push_back(75); // 75% confidence
/// votes.push_back(80); // 80% confidence
/// votes.push_back(90); // 90% confidence
///
/// let mut weights = Vec::new(&env);
/// weights.push_back(1_000_000); // 1 XLM stake
/// weights.push_back(2_000_000); // 2 XLM stake
/// weights.push_back(3_000_000); // 3 XLM stake
///
/// let weighted_consensus = NumericUtils::weighted_average(&votes, &weights);
/// println!("Weighted consensus: {}%", weighted_consensus);
/// ```
///
/// # Percentage Calculations
///
/// Calculate percentages for various market operations:
/// ```rust
/// # use predictify_hybrid::utils::NumericUtils;
///
/// // Market fee calculations
/// let transaction_amount = 5_000_000; // 5 XLM
/// let fee_rate = 2; // 2%
/// let fee_amount = NumericUtils::calculate_percentage(
///     &fee_rate, &transaction_amount, &100
/// );
/// println!("Transaction fee: {} stroops", fee_amount);
///
/// // Payout distribution calculations
/// let total_pool = 50_000_000; // 50 XLM prize pool
/// let winner_percentage = 80; // Winners get 80%
/// let winner_pool = NumericUtils::calculate_percentage(
///     &winner_percentage, &total_pool, &100
/// );
/// println!("Winner pool: {} stroops", winner_pool);
///
/// // Participation rate calculations
/// let active_users = 150;
/// let total_users = 200;
/// let participation_rate = NumericUtils::calculate_percentage(
///     &active_users, &100, &total_users
/// );
/// println!("Participation rate: {}%", participation_rate);
/// ```
///
/// # Range Operations
///
/// Validate and constrain numeric values:
/// ```rust
/// # use predictify_hybrid::utils::NumericUtils;
///
/// // Stake validation
/// let proposed_stakes = vec![50_000, 1_000_000, 150_000_000, 500_000];
/// let min_stake = 100_000; // 0.1 XLM minimum
/// let max_stake = 100_000_000; // 100 XLM maximum
///
/// for stake in proposed_stakes {
///     if NumericUtils::is_within_range(&stake, &min_stake, &max_stake) {
///         println!("✓ Valid stake: {} stroops", stake);
///     } else {
///         let clamped = NumericUtils::clamp(&stake, &min_stake, &max_stake);
///         println!("✗ Invalid stake {} clamped to {}", stake, clamped);
///     }
/// }
///
/// // Price threshold validation
/// let price_thresholds = vec![0, 50_000_00, 1_000_000_00, -100];
/// let min_price = 1_00; // $0.01 minimum
/// let max_price = 10_000_000_00; // $10M maximum
///
/// for price in price_thresholds {
///     let valid_price = NumericUtils::clamp(&price, &min_price, &max_price);
///     println!("Price {} -> {}", price, valid_price);
/// }
/// ```
///
/// # Statistical Calculations
///
/// Perform statistical operations for market analysis:
/// ```rust
/// # use soroban_sdk::{Env, Vec};
/// # use predictify_hybrid::utils::NumericUtils;
/// # let env = Env::default();
///
/// // Calculate stake-weighted average confidence
/// let mut confidence_scores = Vec::new(&env);
/// confidence_scores.push_back(85); // User 1: 85% confidence
/// confidence_scores.push_back(92); // User 2: 92% confidence
/// confidence_scores.push_back(78); // User 3: 78% confidence
///
/// let mut stake_weights = Vec::new(&env);
/// stake_weights.push_back(1_000_000); // User 1: 1 XLM
/// stake_weights.push_back(5_000_000); // User 2: 5 XLM (higher weight)
/// stake_weights.push_back(2_000_000); // User 3: 2 XLM
///
/// let weighted_confidence = NumericUtils::weighted_average(
///     &confidence_scores, &stake_weights
/// );
/// println!("Market confidence: {}%", weighted_confidence);
///
/// // Calculate price volatility (using absolute differences)
/// let prices = vec![50_000_00, 52_000_00, 48_000_00, 51_000_00];
/// let mut total_volatility = 0;
///
/// for i in 1..prices.len() {
///     let diff = NumericUtils::abs_difference(&prices[i], &prices[i-1]);
///     total_volatility += diff;
/// }
///
/// let avg_volatility = total_volatility / (prices.len() as i128 - 1);
/// println!("Average price volatility: {} cents", avg_volatility);
/// ```
///
/// # Financial Calculations
///
/// Perform financial computations for market economics:
/// ```rust
/// # use predictify_hybrid::utils::NumericUtils;
///
/// // Calculate interest on staked amounts
/// let principal = 10_000_000; // 10 XLM staked
/// let annual_rate = 5; // 5% annual interest
/// let periods = 12; // 12 months
///
/// let interest_earned = NumericUtils::simple_interest(
///     &principal, &annual_rate, &periods
/// );
/// println!("Interest earned: {} stroops", interest_earned);
///
/// // Fee distribution calculations
/// let total_fees = 1_000_000; // 1 XLM in fees
/// let platform_share = 30; // 30% to platform
/// let oracle_share = 20; // 20% to oracle
/// let community_share = 50; // 50% to community
///
/// let platform_fee = NumericUtils::calculate_percentage(
///     &platform_share, &total_fees, &100
/// );
/// let oracle_fee = NumericUtils::calculate_percentage(
///     &oracle_share, &total_fees, &100
/// );
/// let community_fee = NumericUtils::calculate_percentage(
///     &community_share, &total_fees, &100
/// );
///
/// println!("Platform fee: {} stroops", platform_fee);
/// println!("Oracle fee: {} stroops", oracle_fee);
/// println!("Community fee: {} stroops", community_fee);
/// ```
///
/// # Rounding and Approximation
///
/// Handle rounding for display and calculation purposes:
/// ```rust
/// # use predictify_hybrid::utils::NumericUtils;
///
/// // Round stakes to nearest 0.1 XLM (100,000 stroops)
/// let raw_stakes = vec![1_234_567, 2_876_543, 999_999];
/// let rounding_unit = 100_000; // 0.1 XLM
///
/// for stake in raw_stakes {
///     let rounded = NumericUtils::round_to_nearest(&stake, &rounding_unit);
///     println!("Stake {} rounded to {}", stake, rounded);
/// }
///
/// // Calculate square root for standard deviation approximations
/// let variance = 1_000_000; // Variance in price movements
/// let std_deviation = NumericUtils::sqrt(&variance);
/// println!("Standard deviation: {}", std_deviation);
///
/// // Round prices to nearest cent
/// let raw_prices = vec![50_123_45, 75_678_90, 100_001_23];
/// let cent_rounding = 1; // Round to nearest cent
///
/// for price in raw_prices {
///     let rounded_price = NumericUtils::round_to_nearest(&price, &cent_rounding);
///     println!("Price {} rounded to {}", price, rounded_price);
/// }
/// ```
///
/// # Integration Points
///
/// NumericUtils integrates with:
/// - **Market Manager**: Stake and fee calculations
/// - **Resolution System**: Confidence scoring and weighted averages
/// - **Fee Manager**: Fee distribution and percentage calculations
/// - **Oracle System**: Price validation and range checking
/// - **Analytics System**: Statistical calculations and trend analysis
/// - **Payout System**: Winner distribution calculations
///
/// # Performance Considerations
///
/// Numeric operations are optimized for blockchain execution:
/// - **Integer Arithmetic**: All operations use integer math for precision
/// - **Overflow Protection**: Safe arithmetic operations prevent overflow
/// - **Gas Efficient**: Minimal computational overhead
/// - **Memory Optimized**: No dynamic memory allocation in calculations
///
/// # Precision and Accuracy
///
/// All calculations maintain precision for financial operations:
/// - **Stroops Precision**: All amounts in smallest unit (stroops)
/// - **Percentage Precision**: Integer percentages for exact calculations
/// - **Rounding Control**: Explicit rounding behavior
/// - **Range Validation**: Prevent invalid or extreme values
pub struct NumericUtils;

impl NumericUtils {
    /// Calculate percentage
    pub fn calculate_percentage(percentage: &i128, value: &i128, denominator: &i128) -> i128 {
        (*percentage * *value) / *denominator
    }

    /// Round to nearest multiple
    pub fn round_to_nearest(value: &i128, multiple: &i128) -> i128 {
        (*value / *multiple) * *multiple
    }

    /// Clamp value between min and max
    pub fn clamp(value: &i128, min: &i128, max: &i128) -> i128 {
        if *value < *min {
            *min
        } else if *value > *max {
            *max
        } else {
            *value
        }
    }

    /// Check if value is within range
    pub fn is_within_range(value: &i128, min: &i128, max: &i128) -> bool {
        *value >= *min && *value <= *max
    }

    /// Calculate absolute difference between two values
    pub fn abs_difference(a: &i128, b: &i128) -> i128 {
        if *a > *b {
            *a - *b
        } else {
            *b - *a
        }
    }

    /// Calculate square root (integer approximation)
    pub fn sqrt(value: &i128) -> i128 {
        if *value <= 0 {
            return 0;
        }
        let mut x = *value;
        let mut y = (*value + 1) / 2;
        while y < x {
            x = y;
            y = (*value / x + x) / 2;
        }
        x
    }

    /// Calculate weighted average
    pub fn weighted_average(values: &Vec<i128>, weights: &Vec<i128>) -> i128 {
<<<<<<< HEAD
        if values.is_empty() || weights.is_empty() || values.len() != weights.len() {
=======
        if values.len() != weights.len() || values.len() == 0 {
>>>>>>> 370801ac
            return 0;
        }
        let mut total_weight = 0;
        let mut weighted_sum = 0;
        for i in 0..values.len() {
            let value = values.get_unchecked(i);
            let weight = weights.get_unchecked(i);
            weighted_sum += value * weight;
            total_weight += weight;
        }
        if total_weight == 0 {
            0
        } else {
            weighted_sum / total_weight
        }
    }

    /// Calculate simple interest
    pub fn simple_interest(principal: &i128, rate: &i128, periods: &i128) -> i128 {
        (*principal * *rate * *periods) / 100
    }

    /// Convert number to string
    pub fn i128_to_string(env: &Env, _value: &i128) -> String {
        // For now, return a placeholder since we can't easily convert to string
        // This is a limitation of the current Soroban SDK
        String::from_str(env, "0")
    }

    /// Convert string to number
    pub fn string_to_i128(_s: &String) -> i128 {
<<<<<<< HEAD
        // For now, return 0 (complex string parsing in Soroban)
=======
        // Can't convert soroban_sdk::String to std::string::String
        // Return 0 as placeholder
>>>>>>> 370801ac
        0
    }
}

// ===== VALIDATION UTILITIES =====

/// Comprehensive validation utility functions for data integrity and security.
///
/// This utility class provides essential validation operations for prediction markets,
/// including input validation, format checking, security validation, and data
/// integrity verification. All validations are designed to prevent invalid data
/// from entering the system and ensure contract security.
///
/// # Core Functionality
///
/// **Numeric Validation:**
/// - Positive number validation
/// - Range checking and boundary validation
/// - Timestamp and duration validation
///
/// **Format Validation:**
/// - Address format verification
/// - String format validation
/// - URL and identifier validation
///
/// **Security Validation:**
/// - Input sanitization checks
/// - Injection prevention
/// - Access control validation
///
/// # Example Usage
///
/// ```rust
/// # use soroban_sdk::{Env, Address, String};
/// # use predictify_hybrid::utils::ValidationUtils;
/// # let env = Env::default();
///
/// // Validate market creation parameters
/// let stake_amount = 1_000_000; // 1 XLM
/// let min_stake = 100_000; // 0.1 XLM minimum
/// let max_stake = 100_000_000; // 100 XLM maximum
///
/// // Validate stake amount
/// if ValidationUtils::validate_positive_number(&stake_amount) {
///     println!("✓ Stake amount is positive");
/// }
///
/// if ValidationUtils::validate_number_range(&stake_amount, &min_stake, &max_stake) {
///     println!("✓ Stake amount is within valid range");
/// } else {
///     println!("✗ Stake amount outside valid range");
/// }
///
/// // Validate market end time
/// let market_end_time = env.ledger().timestamp() + (30 * 24 * 60 * 60); // 30 days
/// if ValidationUtils::validate_future_timestamp(&env, &market_end_time) {
///     println!("✓ Market end time is in the future");
/// }
///
/// // Validate admin address
/// let admin_address = Address::generate(&env);
/// match ValidationUtils::validate_address(&admin_address) {
///     Ok(()) => println!("✓ Admin address is valid"),
///     Err(e) => println!("✗ Invalid admin address: {:?}", e),
/// }
/// ```
///
/// # Numeric Validation
///
/// Validate numeric inputs for market operations:
/// ```rust
/// # use predictify_hybrid::utils::ValidationUtils;
///
/// // Validate positive amounts
/// let amounts = vec![1_000_000, 0, -500_000, 50_000_000];
///
/// for amount in amounts {
///     if ValidationUtils::validate_positive_number(&amount) {
///         println!("✓ Amount {} is positive", amount);
///     } else {
///         println!("✗ Amount {} is not positive", amount);
///     }
/// }
///
/// // Validate fee percentages
/// let fee_percentages = vec![0, 1, 5, 10, 50, 101, -5];
/// let min_fee = 0;
/// let max_fee = 10; // Maximum 10% fee
///
/// for fee in fee_percentages {
///     if ValidationUtils::validate_number_range(&fee, &min_fee, &max_fee) {
///         println!("✓ Fee {}% is valid", fee);
///     } else {
///         println!("✗ Fee {}% is outside valid range (0-10%)", fee);
///     }
/// }
///
/// // Validate market duration
/// let durations = vec![0, 1, 7, 30, 90, 365, 400]; // days
/// let min_duration = 1;
/// let max_duration = 365;
///
/// for duration in durations {
///     if ValidationUtils::validate_number_range(&duration, &min_duration, &max_duration) {
///         println!("✓ Duration {} days is valid", duration);
///     } else {
///         println!("✗ Duration {} days is invalid", duration);
///     }
/// }
/// ```
///
/// # Timestamp Validation
///
/// Validate timestamps for market timing:
/// ```rust
/// # use soroban_sdk::Env;
/// # use predictify_hybrid::utils::{ValidationUtils, TimeUtils};
/// # let env = Env::default();
///
/// let current_time = env.ledger().timestamp();
///
/// // Test various timestamps
/// let timestamps = vec![
///     current_time - 3600,                    // 1 hour ago (invalid)
///     current_time,                           // Now (invalid)
///     current_time + 3600,                    // 1 hour from now (valid)
///     current_time + TimeUtils::days_to_seconds(30), // 30 days (valid)
///     current_time + TimeUtils::days_to_seconds(400), // 400 days (may be invalid)
/// ];
///
/// for timestamp in timestamps {
///     if ValidationUtils::validate_future_timestamp(&env, &timestamp) {
///         let time_diff = timestamp - current_time;
///         let formatted = TimeUtils::format_duration(&env, time_diff);
///         println!("✓ Timestamp is {} in the future", formatted);
///     } else {
///         println!("✗ Timestamp is not in the future");
///     }
/// }
/// ```
///
/// # Address Validation
///
/// Validate Stellar addresses for security:
/// ```rust
/// # use soroban_sdk::{Env, Address, String};
/// # use predictify_hybrid::utils::ValidationUtils;
/// # let env = Env::default();
///
/// // Generate test addresses
/// let valid_address = Address::generate(&env);
///
/// // Validate addresses
/// let addresses = vec![valid_address];
///
/// for address in addresses {
///     match ValidationUtils::validate_address(&address) {
///         Ok(()) => {
///             println!("✓ Address is valid: {}", address);
///         },
///         Err(e) => {
///             println!("✗ Address validation failed: {:?}", e);
///         }
///     }
/// }
///
/// // Address validation in market operations
/// let market_admin = Address::generate(&env);
/// let market_participant = Address::generate(&env);
///
/// // Validate admin address
/// if ValidationUtils::validate_address(&market_admin).is_ok() {
///     println!("Market admin address is valid");
/// }
///
/// // Validate participant address
/// if ValidationUtils::validate_address(&market_participant).is_ok() {
///     println!("Participant address is valid");
/// }
/// ```
///
/// # String Format Validation
///
/// Validate string formats for various inputs:
/// ```rust
/// # use soroban_sdk::{Env, String};
/// # use predictify_hybrid::utils::ValidationUtils;
/// # let env = Env::default();
///
/// // Validate email formats (basic validation)
/// let emails = vec![
///     String::from_str(&env, "user@example.com"),
///     String::from_str(&env, "invalid-email"),
///     String::from_str(&env, "test@domain.org"),
///     String::from_str(&env, "@invalid.com"),
/// ];
///
/// for email in emails {
///     if ValidationUtils::validate_email(&email) {
///         println!("✓ Valid email: {}", email);
///     } else {
///         println!("✗ Invalid email: {}", email);
///     }
/// }
///
/// // Validate URL formats (basic validation)
/// let urls = vec![
///     String::from_str(&env, "https://example.com"),
///     String::from_str(&env, "http://test.org"),
///     String::from_str(&env, "invalid-url"),
///     String::from_str(&env, "ftp://files.com"),
/// ];
///
/// for url in urls {
///     if ValidationUtils::validate_url(&url) {
///         println!("✓ Valid URL: {}", url);
///     } else {
///         println!("✗ Invalid URL: {}", url);
///     }
/// }
/// ```
///
/// # Market-Specific Validation
///
/// Validate market creation and operation parameters:
/// ```rust
/// # use soroban_sdk::{Env, Address, String};
/// # use predictify_hybrid::utils::ValidationUtils;
/// # let env = Env::default();
///
/// // Validate market parameters
/// struct MarketParams {
///     admin: Address,
///     creation_fee: i128,
///     duration_days: i128,
///     min_stake: i128,
///     max_stake: i128,
/// }
///
/// let params = MarketParams {
///     admin: Address::generate(&env),
///     creation_fee: 5_000_000, // 5 XLM
///     duration_days: 30,
///     min_stake: 100_000, // 0.1 XLM
///     max_stake: 100_000_000, // 100 XLM
/// };
///
/// // Comprehensive validation
/// let mut validation_errors = Vec::new();
///
/// // Validate admin address
/// if ValidationUtils::validate_address(&params.admin).is_err() {
///     validation_errors.push("Invalid admin address");
/// }
///
/// // Validate creation fee
/// if !ValidationUtils::validate_positive_number(&params.creation_fee) {
///     validation_errors.push("Creation fee must be positive");
/// }
///
/// // Validate duration
/// if !ValidationUtils::validate_number_range(&params.duration_days, &1, &365) {
///     validation_errors.push("Duration must be 1-365 days");
/// }
///
/// // Validate stake range
/// if !ValidationUtils::validate_positive_number(&params.min_stake) {
///     validation_errors.push("Minimum stake must be positive");
/// }
///
/// if params.min_stake >= params.max_stake {
///     validation_errors.push("Minimum stake must be less than maximum stake");
/// }
///
/// if validation_errors.is_empty() {
///     println!("✓ All market parameters are valid");
/// } else {
///     println!("✗ Validation errors:");
///     for error in validation_errors {
///         println!("  - {}", error);
///     }
/// }
/// ```
///
/// # Security Validation
///
/// Perform security-focused validation:
/// ```rust
/// # use soroban_sdk::{Env, String};
/// # use predictify_hybrid::utils::ValidationUtils;
/// # let env = Env::default();
///
/// // Validate user input for potential security issues
/// let user_inputs = vec![
///     String::from_str(&env, "Normal market question?"),
///     String::from_str(&env, "<script>alert('xss')</script>"),
///     String::from_str(&env, "'; DROP TABLE markets; --"),
///     String::from_str(&env, "Will Bitcoin reach $100,000?"),
/// ];
///
/// for input in user_inputs {
///     // Basic security validation (simplified)
///     let contains_script = input.to_string().contains("<script>");
///     let contains_sql = input.to_string().contains("DROP TABLE");
///     
///     if contains_script || contains_sql {
///         println!("✗ Potentially malicious input detected: {}", input);
///     } else {
///         println!("✓ Input appears safe: {}", input);
///     }
/// }
/// ```
///
/// # Integration Points
///
/// ValidationUtils integrates with:
/// - **Market Creation**: Validate all market parameters
/// - **User Input**: Sanitize and validate user-provided data
/// - **Admin Operations**: Validate administrative permissions
/// - **Oracle Configuration**: Validate oracle settings
/// - **Fee Management**: Validate fee amounts and percentages
/// - **Timestamp Operations**: Validate timing constraints
///
/// # Error Handling
///
/// Validation functions provide clear error feedback:
/// - **Boolean Returns**: Simple pass/fail validation
/// - **Result Types**: Detailed error information when needed
/// - **Early Validation**: Fail fast on invalid inputs
/// - **Comprehensive Checks**: Multiple validation criteria
///
/// # Performance Considerations
///
/// Validation operations are optimized for efficiency:
/// - **Fast Checks**: Simple boolean operations where possible
/// - **Early Exit**: Stop validation on first failure
/// - **Minimal Allocation**: Avoid unnecessary memory usage
/// - **Gas Efficient**: Low computational overhead
pub struct ValidationUtils;

impl ValidationUtils {
    /// Validate positive number
    pub fn validate_positive_number(value: &i128) -> bool {
        *value > 0
    }

    /// Validate number range
    pub fn validate_number_range(value: &i128, min: &i128, max: &i128) -> bool {
        *value >= *min && *value <= *max
    }

    /// Validate future timestamp
    pub fn validate_future_timestamp(env: &Env, timestamp: &u64) -> bool {
        let current_time = env.ledger().timestamp();
        *timestamp > current_time
    }

    /// Validate address format
    pub fn validate_address(_address: &Address) -> Result<(), Error> {
        // Address validation is handled by Soroban SDK
        Ok(())
    }

    /// Validate email format (basic)
    pub fn validate_email(_email: &String) -> bool {
<<<<<<< HEAD
        // For now, always return true (complex email validation in Soroban)
        true
=======
        // Can't convert soroban_sdk::String to std::string::String
        // Return false as placeholder
        false
>>>>>>> 370801ac
    }

    /// Validate URL format (basic)
    pub fn validate_url(_url: &String) -> bool {
<<<<<<< HEAD
        // For now, always return true (complex URL validation in Soroban)
        true
=======
        // Can't convert soroban_sdk::String to std::string::String
        // Return false as placeholder
        false
>>>>>>> 370801ac
    }
}

// ===== CONVERSION UTILITIES =====

/// Comprehensive conversion utility functions for data type transformations.
///
/// This utility class provides essential conversion operations for prediction markets,
/// including type conversions between Soroban SDK types, data serialization,
/// and format transformations. All conversions handle the constraints and
/// limitations of the Soroban blockchain environment.
///
/// # Core Functionality
///
/// **Address Conversions:**
/// - Convert addresses to string representations
/// - Parse string addresses back to Address types
/// - Handle address validation during conversion
///
/// **Symbol Conversions:**
/// - Convert symbols to strings for display
/// - Create symbols from string identifiers
/// - Handle symbol length constraints
///
/// **Data Structure Conversions:**
/// - Convert maps to string representations
/// - Serialize complex data for storage
/// - Handle nested data structure conversions
///
/// # Example Usage
///
/// ```rust
/// # use soroban_sdk::{Env, Address, Symbol, String, Map};
/// # use predictify_hybrid::utils::ConversionUtils;
/// # let env = Env::default();
///
/// // Convert address for logging and display
/// let market_admin = Address::generate(&env);
/// let admin_string = ConversionUtils::address_to_string(&env, &market_admin);
/// println!("Market admin: {}", admin_string);
///
/// // Convert string back to address
/// let parsed_address = ConversionUtils::string_to_address(&env, &admin_string);
/// assert_eq!(market_admin, parsed_address);
///
/// // Convert symbol for market identification
/// let market_symbol = Symbol::new(&env, "BTC_100K");
/// let symbol_string = ConversionUtils::symbol_to_string(&env, &market_symbol);
/// println!("Market symbol: {}", symbol_string);
///
/// // Create symbol from string
/// let symbol_name = String::from_str(&env, "ETH_5K");
/// let new_symbol = ConversionUtils::string_to_symbol(&env, &symbol_name);
///
/// // Convert map to string for debugging
/// let mut market_data = Map::new(&env);
/// market_data.set(
///     String::from_str(&env, "question"),
///     String::from_str(&env, "Will BTC reach $100k?")
/// );
/// market_data.set(
///     String::from_str(&env, "duration"),
///     String::from_str(&env, "30")
/// );
///
/// let map_string = ConversionUtils::map_to_string(&env, &market_data);
/// println!("Market data: {}", map_string);
/// ```
///
/// # Address Conversions
///
/// Convert addresses for various use cases:
/// ```rust
/// # use soroban_sdk::{Env, Address, String};
/// # use predictify_hybrid::utils::ConversionUtils;
/// # let env = Env::default();
///
/// // Market participant addresses
/// let participants = vec![
///     Address::generate(&env),
///     Address::generate(&env),
///     Address::generate(&env),
/// ];
///
/// // Convert addresses to strings for event logging
/// let mut participant_strings = Vec::new();
/// for participant in &participants {
///     let addr_string = ConversionUtils::address_to_string(&env, participant);
///     participant_strings.push(addr_string);
///     println!("Participant: {}", participant_strings.last().unwrap());
/// }
///
/// // Convert strings back to addresses for validation
/// for addr_string in &participant_strings {
///     let parsed_addr = ConversionUtils::string_to_address(&env, addr_string);
///     println!("Parsed address: {}", parsed_addr);
/// }
///
/// // Address conversion for market admin verification
/// let admin_address = Address::generate(&env);
/// let admin_string = ConversionUtils::address_to_string(&env, &admin_address);
///
/// // Store admin string in market metadata
/// println!("Storing admin: {}", admin_string);
///
/// // Later, retrieve and convert back
/// let retrieved_admin = ConversionUtils::string_to_address(&env, &admin_string);
/// assert_eq!(admin_address, retrieved_admin);
/// ```
///
/// # Symbol Conversions
///
/// Handle symbol conversions for market identification:
/// ```rust
/// # use soroban_sdk::{Env, Symbol, String};
/// # use predictify_hybrid::utils::ConversionUtils;
/// # let env = Env::default();
///
/// // Create market symbols
/// let market_symbols = vec![
///     Symbol::new(&env, "BTC_100K"),
///     Symbol::new(&env, "ETH_5K"),
///     Symbol::new(&env, "XLM_1"),
/// ];
///
/// // Convert symbols to strings for display
/// for symbol in &market_symbols {
///     let symbol_string = ConversionUtils::symbol_to_string(&env, symbol);
///     println!("Market symbol: {}", symbol_string);
/// }
///
/// // Create symbols from user input
/// let user_inputs = vec![
///     String::from_str(&env, "DOGE_1"),
///     String::from_str(&env, "ADA_2"),
///     String::from_str(&env, "SOL_200"),
/// ];
///
/// for input in &user_inputs {
///     let symbol = ConversionUtils::string_to_symbol(&env, input);
///     println!("Created symbol from input: {}", input);
/// }
///
/// // Symbol validation through conversion
/// let test_symbol = Symbol::new(&env, "TEST");
/// let symbol_str = ConversionUtils::symbol_to_string(&env, &test_symbol);
/// let recreated_symbol = ConversionUtils::string_to_symbol(&env, &symbol_str);
///
/// // Symbols should be equivalent after round-trip conversion
/// println!("Original symbol: {:?}", test_symbol);
/// println!("Recreated symbol: {:?}", recreated_symbol);
/// ```
///
/// # Map Conversions
///
/// Convert maps for debugging and serialization:
/// ```rust
/// # use soroban_sdk::{Env, String, Map};
/// # use predictify_hybrid::utils::ConversionUtils;
/// # let env = Env::default();
///
/// // Create market configuration map
/// let mut market_config = Map::new(&env);
/// market_config.set(
///     String::from_str(&env, "question"),
///     String::from_str(&env, "Will Bitcoin reach $100,000 by year end?")
/// );
/// market_config.set(
///     String::from_str(&env, "duration_days"),
///     String::from_str(&env, "90")
/// );
/// market_config.set(
///     String::from_str(&env, "min_stake"),
///     String::from_str(&env, "100000")
/// );
/// market_config.set(
///     String::from_str(&env, "max_stake"),
///     String::from_str(&env, "100000000")
/// );
///
/// // Convert map to string for logging
/// let config_string = ConversionUtils::map_to_string(&env, &market_config);
/// println!("Market configuration: {}", config_string);
///
/// // Create user preferences map
/// let mut user_prefs = Map::new(&env);
/// user_prefs.set(
///     String::from_str(&env, "notifications"),
///     String::from_str(&env, "enabled")
/// );
/// user_prefs.set(
///     String::from_str(&env, "auto_stake"),
///     String::from_str(&env, "disabled")
/// );
///
/// let prefs_string = ConversionUtils::map_to_string(&env, &user_prefs);
/// println!("User preferences: {}", prefs_string);
///
/// // Convert oracle data map
/// let mut oracle_data = Map::new(&env);
/// oracle_data.set(
///     String::from_str(&env, "provider"),
///     String::from_str(&env, "Reflector")
/// );
/// oracle_data.set(
///     String::from_str(&env, "feed_id"),
///     String::from_str(&env, "BTC/USD")
/// );
/// oracle_data.set(
///     String::from_str(&env, "threshold"),
///     String::from_str(&env, "10000000")
/// );
///
/// let oracle_string = ConversionUtils::map_to_string(&env, &oracle_data);
/// println!("Oracle configuration: {}", oracle_string);
/// ```
///
/// # Data Serialization
///
/// Handle complex data serialization:
/// ```rust
/// # use soroban_sdk::{Env, Address, String, Map};
/// # use predictify_hybrid::utils::ConversionUtils;
/// # let env = Env::default();
///
/// // Serialize market state for storage
/// let market_admin = Address::generate(&env);
/// let admin_string = ConversionUtils::address_to_string(&env, &market_admin);
///
/// let mut market_state = Map::new(&env);
/// market_state.set(
///     String::from_str(&env, "admin"),
///     admin_string
/// );
/// market_state.set(
///     String::from_str(&env, "state"),
///     String::from_str(&env, "Active")
/// );
/// market_state.set(
///     String::from_str(&env, "total_stakes"),
///     String::from_str(&env, "50000000")
/// );
///
/// let serialized_state = ConversionUtils::map_to_string(&env, &market_state);
/// println!("Serialized market state: {}", serialized_state);
///
/// // Serialize user voting data
/// let user_address = Address::generate(&env);
/// let user_string = ConversionUtils::address_to_string(&env, &user_address);
///
/// let mut vote_data = Map::new(&env);
/// vote_data.set(
///     String::from_str(&env, "user"),
///     user_string
/// );
/// vote_data.set(
///     String::from_str(&env, "outcome"),
///     String::from_str(&env, "yes")
/// );
/// vote_data.set(
///     String::from_str(&env, "stake"),
///     String::from_str(&env, "1000000")
/// );
///
/// let serialized_vote = ConversionUtils::map_to_string(&env, &vote_data);
/// println!("Serialized vote: {}", serialized_vote);
/// ```
///
/// # Integration Points
///
/// ConversionUtils integrates with:
/// - **Event System**: Convert data for event logging
/// - **Storage System**: Serialize data for persistent storage
/// - **User Interface**: Convert data for display purposes
/// - **Admin System**: Convert addresses for permission checks
/// - **Oracle System**: Convert symbols and identifiers
/// - **Analytics System**: Convert data for analysis and reporting
///
/// # Soroban SDK Limitations
///
/// Current implementation considerations:
/// - Some conversions return placeholders due to SDK constraints
/// - String conversions may be simplified
/// - Complex serialization may need custom implementations
/// - Future SDK updates may provide enhanced conversion capabilities
///
/// # Performance Considerations
///
/// Conversion operations are optimized for blockchain execution:
/// - **Minimal Allocation**: Avoid unnecessary memory usage
/// - **Simple Operations**: Prefer direct conversions
/// - **Validation Included**: Ensure converted data is valid
/// - **Gas Efficient**: Low computational overhead
pub struct ConversionUtils;

impl ConversionUtils {
    /// Convert address to string
    pub fn address_to_string(env: &Env, _address: &Address) -> String {
<<<<<<< HEAD
        // For now, return a default address string (complex conversion in Soroban)
        String::from_str(env, "GAAAAAAAAAAAAAAAAAAAAAAAAAAAAAAAAAAAAAAAAAAAAAAAAAAAAWHF")
=======
        // For now, return a placeholder since we can't easily convert Address to string
        // This is a limitation of the current Soroban SDK
        String::from_str(env, "address")
>>>>>>> 370801ac
    }

    /// Convert string to address
    pub fn string_to_address(_env: &Env, s: &String) -> Address {
<<<<<<< HEAD
        // Implementation
=======
>>>>>>> 370801ac
        Address::from_string(s)
    }

    /// Convert symbol to string
    pub fn symbol_to_string(env: &Env, _symbol: &Symbol) -> String {
<<<<<<< HEAD
        // For now, return a default string (complex symbol conversion in Soroban)
=======
        // For now, return a placeholder since we can't easily convert Symbol to string
        // This is a limitation of the current Soroban SDK
>>>>>>> 370801ac
        String::from_str(env, "symbol")
    }

    /// Convert string to symbol
    pub fn string_to_symbol(env: &Env, _s: &String) -> Symbol {
<<<<<<< HEAD
        // For now, return a default symbol (complex conversion in Soroban)
=======
        // For now, return a default symbol since we can't easily convert Soroban String
        // This is a limitation of the current Soroban SDK
>>>>>>> 370801ac
        Symbol::new(env, "default")
    }

    /// Convert map to string representation
    pub fn map_to_string(env: &Env, _map: &Map<String, String>) -> String {
<<<<<<< HEAD
        // For now, return empty map string (complex map serialization in Soroban)
=======
        // For now, return a placeholder since we can't easily convert Soroban String
        // This is a limitation of the current Soroban SDK
>>>>>>> 370801ac
        String::from_str(env, "{}")
    }

    /// Convert vec to string representation
    pub fn vec_to_string(env: &Env, _vec: &Vec<String>) -> String {
<<<<<<< HEAD
        // For now, return empty array string (complex vec serialization in Soroban)
=======
        // For now, return a placeholder since we can't easily convert Soroban String
        // This is a limitation of the current Soroban SDK
>>>>>>> 370801ac
        String::from_str(env, "[]")
    }

    /// Compare two maps for equality
    pub fn maps_equal(map1: &Map<String, String>, map2: &Map<String, String>) -> bool {
        if map1.len() != map2.len() {
            return false;
        }
        for key in map1.keys() {
            if let Some(value1) = map1.get(key.clone()) {
                if let Some(value2) = map2.get(key) {
                    if value1 != value2 {
                        return false;
                    }
                } else {
                    return false;
                }
            } else {
                return false;
            }
        }
        true
    }

    /// Check if map contains key
    pub fn map_contains_key(map: &Map<String, String>, key: &String) -> bool {
        map.get(key.clone()).is_some()
    }
}

// ===== COMMON UTILITIES =====

/// Comprehensive common helper functions for prediction market operations.
///
/// This utility class provides essential helper operations for prediction markets,
/// including unique ID generation, comparison utilities, mathematical calculations,
/// formatting functions, and random number generation. All operations are optimized
/// for blockchain execution and Soroban SDK constraints.
///
/// # Core Functionality
///
/// **Unique Identification:**
/// - Generate unique IDs with custom prefixes
/// - Create market identifiers and transaction IDs
/// - Handle ID collision prevention
///
/// **Comparison Operations:**
/// - Compare addresses for equality
/// - Case-insensitive string comparisons
/// - Data structure equality checks
///
/// **Mathematical Calculations:**
/// - Weighted average calculations for market analytics
/// - Simple interest calculations for fee structures
/// - Statistical operations for market data
///
/// **Formatting Utilities:**
/// - Format numbers with comma separators
/// - Currency and percentage formatting
/// - Display-friendly data conversion
///
/// **Random Number Generation:**
/// - Generate random numbers within specified ranges
/// - Create test data and mock values
/// - Handle randomization for market simulations
///
/// # Example Usage
///
/// ```rust
/// # use soroban_sdk::{Env, Address, String, Vec};
/// # use predictify_hybrid::utils::CommonUtils;
/// # let env = Env::default();
///
/// // Generate unique market ID
/// let market_prefix = String::from_str(&env, "MKT");
/// let market_id = CommonUtils::generate_unique_id(&env, &market_prefix);
/// println!("Generated market ID: {}", market_id);
///
/// // Compare addresses for admin verification
/// let admin1 = Address::generate(&env);
/// let admin2 = Address::generate(&env);
/// let are_same = CommonUtils::addresses_equal(&admin1, &admin2);
/// println!("Addresses are equal: {}", are_same);
///
/// // Calculate weighted average for market resolution
/// let oracle_values = vec![95000000, 98000000, 97000000]; // BTC prices
/// let oracle_weights = vec![30, 40, 30]; // Confidence weights
/// let weighted_avg = CommonUtils::calculate_weighted_average(&oracle_values, &oracle_weights);
/// println!("Weighted average price: {}", weighted_avg);
///
/// // Calculate interest for stake rewards
/// let principal = 1000000; // 1 XLM stake
/// let rate = 5; // 5% annual rate
/// let periods = 12; // 12 months
/// let interest = CommonUtils::calculate_simple_interest(&principal, &rate, &periods);
/// println!("Interest earned: {}", interest);
///
/// // Format large numbers for display
/// let total_volume = 50000000000i128; // 50B stroops
/// let formatted = CommonUtils::format_number_with_commas(&env, &total_volume);
/// println!("Total volume: {}", formatted);
///
/// // Generate random number for testing
/// let min_stake = 100000;
/// let max_stake = 10000000;
/// let random_stake = CommonUtils::random_number_in_range(&env, &min_stake, &max_stake);
/// println!("Random stake amount: {}", random_stake);
/// ```
///
/// # Unique ID Generation
///
/// Generate unique identifiers for various market components:
/// ```rust
/// # use soroban_sdk::{Env, String};
/// # use predictify_hybrid::utils::CommonUtils;
/// # let env = Env::default();
///
/// // Generate different types of IDs
/// let market_id = CommonUtils::generate_unique_id(
///     &env,
///     &String::from_str(&env, "MARKET")
/// );
/// let dispute_id = CommonUtils::generate_unique_id(
///     &env,
///     &String::from_str(&env, "DISPUTE")
/// );
/// let vote_id = CommonUtils::generate_unique_id(
///     &env,
///     &String::from_str(&env, "VOTE")
/// );
///
/// println!("Market ID: {}", market_id);
/// println!("Dispute ID: {}", dispute_id);
/// println!("Vote ID: {}", vote_id);
///
/// // Generate transaction IDs
/// let tx_prefix = String::from_str(&env, "TX");
/// let mut transaction_ids = Vec::new();
/// for i in 0..5 {
///     let tx_id = CommonUtils::generate_unique_id(&env, &tx_prefix);
///     transaction_ids.push(tx_id);
///     println!("Transaction {}: {}", i + 1, transaction_ids[i]);
/// }
///
/// // Generate oracle feed IDs
/// let oracle_prefixes = vec![
///     String::from_str(&env, "BTC"),
///     String::from_str(&env, "ETH"),
///     String::from_str(&env, "XLM"),
/// ];
///
/// for prefix in oracle_prefixes {
///     let feed_id = CommonUtils::generate_unique_id(&env, &prefix);
///     println!("Oracle feed ID: {}", feed_id);
/// }
/// ```
///
/// # Comparison Operations
///
/// Perform various comparison operations:
/// ```rust
/// # use soroban_sdk::{Env, Address, String};
/// # use predictify_hybrid::utils::CommonUtils;
/// # let env = Env::default();
///
/// // Address comparisons for access control
/// let market_admin = Address::generate(&env);
/// let current_user = Address::generate(&env);
/// let another_user = market_admin.clone();
///
/// // Check if current user is admin
/// if CommonUtils::addresses_equal(&current_user, &market_admin) {
///     println!("Current user is market admin");
/// } else {
///     println!("Current user is not market admin");
/// }
///
/// // Verify admin identity
/// if CommonUtils::addresses_equal(&another_user, &market_admin) {
///     println!("Admin identity verified");
/// }
///
/// // String comparisons for market questions
/// let question1 = String::from_str(&env, "Will BTC reach $100k?");
/// let question2 = String::from_str(&env, "WILL BTC REACH $100K?");
/// let question3 = String::from_str(&env, "Will ETH reach $5k?");
///
/// // Case-insensitive comparison
/// if CommonUtils::strings_equal_ignore_case(&question1, &question2) {
///     println!("Questions are equivalent (ignoring case)");
/// }
///
/// if !CommonUtils::strings_equal_ignore_case(&question1, &question3) {
///     println!("Questions are different");
/// }
///
/// // Market outcome comparisons
/// let outcome1 = String::from_str(&env, "yes");
/// let outcome2 = String::from_str(&env, "YES");
/// let outcome3 = String::from_str(&env, "no");
///
/// if CommonUtils::strings_equal_ignore_case(&outcome1, &outcome2) {
///     println!("Outcomes match: both are 'yes'");
/// }
/// ```
///
/// # Mathematical Calculations
///
/// Perform market-related calculations:
/// ```rust
/// # use soroban_sdk::{Vec};
/// # use predictify_hybrid::utils::CommonUtils;
///
/// // Calculate weighted average for oracle resolution
/// let btc_prices = vec![96500000, 97200000, 96800000, 97500000]; // Different oracle prices
/// let oracle_weights = vec![25, 30, 20, 25]; // Reliability weights
///
/// let consensus_price = CommonUtils::calculate_weighted_average(&btc_prices, &oracle_weights);
/// println!("Consensus BTC price: {} stroops", consensus_price);
///
/// // Calculate market maker rewards
/// let liquidity_amounts = vec![1000000, 2500000, 1500000]; // Liquidity provided
/// let reward_weights = vec![10, 25, 15]; // Reward multipliers
///
/// let total_rewards = CommonUtils::calculate_weighted_average(&liquidity_amounts, &reward_weights);
/// println!("Average reward per provider: {} stroops", total_rewards);
///
/// // Calculate staking interest for different periods
/// let stake_amounts = vec![1000000, 5000000, 10000000]; // Different stake sizes
/// let annual_rate = 8; // 8% annual interest
///
/// for (i, stake) in stake_amounts.iter().enumerate() {
///     let monthly_interest = CommonUtils::calculate_simple_interest(stake, &annual_rate, &1);
///     let yearly_interest = CommonUtils::calculate_simple_interest(stake, &annual_rate, &12);
///     
///     println!("Stake {}: {} stroops", i + 1, stake);
///     println!("  Monthly interest: {} stroops", monthly_interest);
///     println!("  Yearly interest: {} stroops", yearly_interest);
/// }
///
/// // Calculate dispute resolution weights
/// let voter_stakes = vec![500000, 1200000, 800000, 2000000];
/// let voting_weights = vec![1, 1, 1, 1]; // Equal voting weight
///
/// let average_stake = CommonUtils::calculate_weighted_average(&voter_stakes, &voting_weights);
/// println!("Average voter stake: {} stroops", average_stake);
/// ```
///
/// # Number Formatting
///
/// Format numbers for user-friendly display:
/// ```rust
/// # use soroban_sdk::{Env};
/// # use predictify_hybrid::utils::CommonUtils;
/// # let env = Env::default();
///
/// // Format market volumes
/// let daily_volume = 125000000000i128; // 125B stroops
/// let weekly_volume = 875000000000i128; // 875B stroops
/// let monthly_volume = 3500000000000i128; // 3.5T stroops
///
/// let formatted_daily = CommonUtils::format_number_with_commas(&env, &daily_volume);
/// let formatted_weekly = CommonUtils::format_number_with_commas(&env, &weekly_volume);
/// let formatted_monthly = CommonUtils::format_number_with_commas(&env, &monthly_volume);
///
/// println!("Daily volume: {}", formatted_daily);
/// println!("Weekly volume: {}", formatted_weekly);
/// println!("Monthly volume: {}", formatted_monthly);
///
/// // Format user stakes and rewards
/// let user_stakes = vec![1500000, 25000000, 100000000, 500000000];
///
/// for (i, stake) in user_stakes.iter().enumerate() {
///     let formatted_stake = CommonUtils::format_number_with_commas(&env, stake);
///     println!("User {} stake: {} stroops", i + 1, formatted_stake);
/// }
///
/// // Format oracle prices
/// let btc_price = 97250000000i128; // $97,250 in stroops
/// let eth_price = 3500000000i128; // $3,500 in stroops
/// let xlm_price = 120000i128; // $0.12 in stroops
///
/// let formatted_btc = CommonUtils::format_number_with_commas(&env, &btc_price);
/// let formatted_eth = CommonUtils::format_number_with_commas(&env, &eth_price);
/// let formatted_xlm = CommonUtils::format_number_with_commas(&env, &xlm_price);
///
/// println!("BTC price: {} stroops", formatted_btc);
/// println!("ETH price: {} stroops", formatted_eth);
/// println!("XLM price: {} stroops", formatted_xlm);
/// ```
///
/// # Random Number Generation
///
/// Generate random numbers for testing and simulations:
/// ```rust
/// # use soroban_sdk::{Env};
/// # use predictify_hybrid::utils::CommonUtils;
/// # let env = Env::default();
///
/// // Generate random stakes for testing
/// let min_stake = 100000; // 0.1 XLM
/// let max_stake = 100000000; // 100 XLM
///
/// let mut test_stakes = Vec::new();
/// for i in 0..10 {
///     let random_stake = CommonUtils::random_number_in_range(&env, &min_stake, &max_stake);
///     test_stakes.push(random_stake);
///     println!("Test stake {}: {} stroops", i + 1, random_stake);
/// }
///
/// // Generate random oracle prices for simulation
/// let btc_min = 90000000000i128; // $90k
/// let btc_max = 110000000000i128; // $110k
///
/// let mut btc_price_simulation = Vec::new();
/// for day in 1..=30 {
///     let daily_price = CommonUtils::random_number_in_range(&env, &btc_min, &btc_max);
///     btc_price_simulation.push(daily_price);
///     println!("Day {} BTC price: {} stroops", day, daily_price);
/// }
///
/// // Generate random voting outcomes for testing
/// let vote_min = 0;
/// let vote_max = 1; // 0 = no, 1 = yes
///
/// let mut random_votes = Vec::new();
/// for voter in 1..=20 {
///     let vote = CommonUtils::random_number_in_range(&env, &vote_min, &vote_max);
///     random_votes.push(vote);
///     let outcome = if vote == 1 { "yes" } else { "no" };
///     println!("Voter {} votes: {}", voter, outcome);
/// }
///
/// // Generate random market durations
/// let min_duration = 1; // 1 day
/// let max_duration = 365; // 1 year
///
/// for market in 1..=5 {
///     let duration = CommonUtils::random_number_in_range(&env, &min_duration, &max_duration);
///     println!("Market {} duration: {} days", market, duration);
/// }
/// ```
///
/// # Integration Points
///
/// CommonUtils integrates with:
/// - **Market Creation**: Generate unique market identifiers
/// - **User Interface**: Format numbers for display
/// - **Oracle System**: Calculate weighted averages for consensus
/// - **Staking System**: Calculate interest and rewards
/// - **Admin System**: Compare addresses for permission checks
/// - **Testing Framework**: Generate random test data
/// - **Analytics System**: Perform statistical calculations
///
/// # Performance Considerations
///
/// Common utility operations are optimized for blockchain execution:
/// - **Efficient Algorithms**: Use optimal mathematical operations
/// - **Minimal Memory**: Avoid unnecessary allocations
/// - **Fast Comparisons**: Direct equality checks where possible
/// - **Gas Optimization**: Low computational overhead
/// - **Deterministic Results**: Consistent outputs for same inputs
pub struct CommonUtils;

impl CommonUtils {
    /// Generate unique ID
    pub fn generate_unique_id(env: &Env, _prefix: &String) -> String {
<<<<<<< HEAD
        let timestamp = env.ledger().timestamp();
        let sequence = env.ledger().sequence();
        let mut id = alloc::string::String::new();
        id.push_str("market");
        id.push('_');
        id.push_str(&timestamp.to_string());
        id.push('_');
        id.push_str(&sequence.to_string());
        String::from_str(env, &id)
=======
        let _timestamp = env.ledger().timestamp();
        let _sequence = env.ledger().sequence();
        // For now, return a simple ID since we can't easily convert Soroban String
        // This is a limitation of the current Soroban SDK
        String::from_str(env, "id")
>>>>>>> 370801ac
    }

    /// Compare two addresses for equality
    pub fn addresses_equal(a: &Address, b: &Address) -> bool {
        a == b
    }

    /// Compare two strings ignoring case
<<<<<<< HEAD
    pub fn strings_equal_ignore_case(a: &String, b: &String) -> bool {
        // For now, just compare directly (case-insensitive comparison is complex in Soroban)
        a == b
=======
    pub fn strings_equal_ignore_case(_a: &String, _b: &String) -> bool {
        // For now, return true since we can't easily convert Soroban String
        // This is a limitation of the current Soroban SDK
        true
>>>>>>> 370801ac
    }

    /// Calculate weighted average
    pub fn calculate_weighted_average(values: &Vec<i128>, weights: &Vec<i128>) -> i128 {
        NumericUtils::weighted_average(values, weights)
    }

    /// Calculate simple interest
    pub fn calculate_simple_interest(principal: &i128, rate: &i128, periods: &i128) -> i128 {
        NumericUtils::simple_interest(principal, rate, periods)
    }

    /// Format number with commas
<<<<<<< HEAD
    pub fn format_number_with_commas(env: &Env, number: &i128) -> String {
        let mut s = alloc::string::String::new();
        let num_str = number.to_string();
        for (count, c) in num_str.chars().rev().enumerate() {
            if count > 0 && count % 3 == 0 {
                s.insert(0, ',');
            }
            s.insert(0, c);
        }
        String::from_str(env, &s)
=======
    pub fn format_number_with_commas(env: &Env, _number: &i128) -> String {
        // For now, return a placeholder since we can't easily convert to string
        // This is a limitation of the current Soroban SDK
        String::from_str(env, "0")
>>>>>>> 370801ac
    }

    /// Generate random number within range
    pub fn random_number_in_range(env: &Env, min: &i128, max: &i128) -> i128 {
        let seed = env.ledger().timestamp() as i128;
        min + (seed % (max - min + 1))
    }
}

// ===== TESTING UTILITIES =====

/// Comprehensive testing utility functions for prediction market development.
///
/// This utility class provides essential testing operations for prediction markets,
/// including test data generation, validation utilities, mock object creation,
/// and testing infrastructure support. All functions are designed to facilitate
/// comprehensive testing of smart contract functionality.
///
/// # Core Functionality
///
/// **Test Data Generation:**
/// - Create realistic test data for markets, users, and transactions
/// - Generate mock oracle data and price feeds
/// - Create test scenarios for various market states
///
/// **Mock Object Creation:**
/// - Generate test addresses for users and admins
/// - Create test symbols for market identification
/// - Generate test strings and numbers with realistic values
///
/// **Data Structure Testing:**
/// - Create test maps with market configuration data
/// - Generate test vectors with participant lists
/// - Validate test data structure integrity
///
/// **Testing Infrastructure:**
/// - Provide utilities for unit test setup
/// - Support integration testing scenarios
/// - Enable performance and stress testing
///
/// # Example Usage
///
/// ```rust
/// # use soroban_sdk::{Env, Address, Symbol, String, Map, Vec};
/// # use predictify_hybrid::utils::TestingUtils;
/// # let env = Env::default();
///
/// // Create comprehensive test data
/// let test_data = TestingUtils::create_test_data(&env);
/// println!("Generated test data: {}", test_data);
///
/// // Generate test addresses for market participants
/// let market_admin = TestingUtils::generate_test_address(&env);
/// let participant1 = TestingUtils::generate_test_address(&env);
/// let participant2 = TestingUtils::generate_test_address(&env);
///
/// println!("Market admin: {}", market_admin);
/// println!("Participant 1: {}", participant1);
/// println!("Participant 2: {}", participant2);
///
/// // Create test market symbol
/// let market_symbol = TestingUtils::generate_test_symbol(&env);
/// println!("Market symbol: {:?}", market_symbol);
///
/// // Generate test strings for market questions
/// let test_question = TestingUtils::generate_test_string(&env);
/// println!("Test market question: {}", test_question);
///
/// // Generate test numbers for stakes and prices
/// let test_stake = TestingUtils::generate_test_number();
/// let test_price = TestingUtils::generate_test_number();
///
/// println!("Test stake: {} stroops", test_stake);
/// println!("Test price: {} stroops", test_price);
///
/// // Create test map with market configuration
/// let test_config = TestingUtils::create_test_map(&env);
/// println!("Test configuration created with {} entries", test_config.len());
///
/// // Create test vector with participant addresses
/// let test_participants = TestingUtils::create_test_vec(&env);
/// println!("Test participants: {} addresses", test_participants.len());
/// ```
///
/// # Test Data Generation
///
/// Generate comprehensive test data for various scenarios:
/// ```rust
/// # use soroban_sdk::{Env, String};
/// # use predictify_hybrid::utils::TestingUtils;
/// # let env = Env::default();
///
/// // Generate test data for different market types
/// let crypto_market_data = TestingUtils::create_test_data(&env);
/// let sports_market_data = TestingUtils::create_test_data(&env);
/// let political_market_data = TestingUtils::create_test_data(&env);
///
/// println!("Crypto market test data: {}", crypto_market_data);
/// println!("Sports market test data: {}", sports_market_data);
/// println!("Political market test data: {}", political_market_data);
///
/// // Create test data for different market states
/// let mut test_scenarios = Vec::new();
/// for i in 0..5 {
///     let scenario_data = TestingUtils::create_test_data(&env);
///     test_scenarios.push(scenario_data);
///     println!("Test scenario {}: {}", i + 1, test_scenarios[i]);
/// }
///
/// // Generate test data for oracle integration
/// let oracle_test_data = TestingUtils::create_test_data(&env);
/// println!("Oracle test data: {}", oracle_test_data);
///
/// // Validate generated test data
/// let validation_result = TestingUtils::validate_test_data_structure(&crypto_market_data);
/// match validation_result {
///     Ok(()) => println!("✓ Test data structure is valid"),
///     Err(e) => println!("✗ Test data validation failed: {:?}", e),
/// }
///
/// // Create test data for performance testing
/// let mut performance_test_data = Vec::new();
/// for batch in 0..10 {
///     let batch_data = TestingUtils::create_test_data(&env);
///     performance_test_data.push(batch_data);
///     println!("Performance test batch {}: generated", batch + 1);
/// }
/// ```
///
/// # Mock Object Creation
///
/// Create mock objects for testing various components:
/// ```rust
/// # use soroban_sdk::{Env, Address, Symbol};
/// # use predictify_hybrid::utils::TestingUtils;
/// # let env = Env::default();
///
/// // Generate test addresses for different roles
/// let admin_addresses = vec![
///     TestingUtils::generate_test_address(&env),
///     TestingUtils::generate_test_address(&env),
/// ];
///
/// let user_addresses = vec![
///     TestingUtils::generate_test_address(&env),
///     TestingUtils::generate_test_address(&env),
///     TestingUtils::generate_test_address(&env),
///     TestingUtils::generate_test_address(&env),
/// ];
///
/// let oracle_addresses = vec![
///     TestingUtils::generate_test_address(&env),
///     TestingUtils::generate_test_address(&env),
/// ];
///
/// println!("Generated {} admin addresses", admin_addresses.len());
/// println!("Generated {} user addresses", user_addresses.len());
/// println!("Generated {} oracle addresses", oracle_addresses.len());
///
/// // Create test symbols for different markets
/// let market_symbols = vec![
///     TestingUtils::generate_test_symbol(&env),
///     TestingUtils::generate_test_symbol(&env),
///     TestingUtils::generate_test_symbol(&env),
/// ];
///
/// for (i, symbol) in market_symbols.iter().enumerate() {
///     println!("Market {} symbol: {:?}", i + 1, symbol);
/// }
///
/// // Generate test strings for various purposes
/// let test_questions = vec![
///     TestingUtils::generate_test_string(&env),
///     TestingUtils::generate_test_string(&env),
///     TestingUtils::generate_test_string(&env),
/// ];
///
/// for (i, question) in test_questions.iter().enumerate() {
///     println!("Test question {}: {}", i + 1, question);
/// }
///
/// // Generate test numbers for different scenarios
/// let test_stakes = vec![
///     TestingUtils::generate_test_number(),
///     TestingUtils::generate_test_number(),
///     TestingUtils::generate_test_number(),
/// ];
///
/// let test_prices = vec![
///     TestingUtils::generate_test_number(),
///     TestingUtils::generate_test_number(),
///     TestingUtils::generate_test_number(),
/// ];
///
/// for (i, stake) in test_stakes.iter().enumerate() {
///     println!("Test stake {}: {} stroops", i + 1, stake);
/// }
///
/// for (i, price) in test_prices.iter().enumerate() {
///     println!("Test price {}: {} stroops", i + 1, price);
/// }
/// ```
///
/// # Test Data Structures
///
/// Create complex test data structures:
/// ```rust
/// # use soroban_sdk::{Env, String, Map, Vec};
/// # use predictify_hybrid::utils::TestingUtils;
/// # let env = Env::default();
///
/// // Create test maps for market configuration
/// let market_config_1 = TestingUtils::create_test_map(&env);
/// let market_config_2 = TestingUtils::create_test_map(&env);
/// let market_config_3 = TestingUtils::create_test_map(&env);
///
/// println!("Market config 1: {} entries", market_config_1.len());
/// println!("Market config 2: {} entries", market_config_2.len());
/// println!("Market config 3: {} entries", market_config_3.len());
///
/// // Create test vectors for participant lists
/// let participants_list_1 = TestingUtils::create_test_vec(&env);
/// let participants_list_2 = TestingUtils::create_test_vec(&env);
///
/// println!("Participants list 1: {} members", participants_list_1.len());
/// println!("Participants list 2: {} members", participants_list_2.len());
///
/// // Validate test data structures
/// let map_validation = TestingUtils::validate_test_data_structure(&market_config_1);
/// let vec_validation = TestingUtils::validate_test_data_structure(&participants_list_1);
///
/// match map_validation {
///     Ok(()) => println!("✓ Test map structure is valid"),
///     Err(e) => println!("✗ Test map validation failed: {:?}", e),
/// }
///
/// match vec_validation {
///     Ok(()) => println!("✓ Test vector structure is valid"),
///     Err(e) => println!("✗ Test vector validation failed: {:?}", e),
/// }
///
/// // Create nested test data structures
/// let mut complex_test_data = Map::new(&env);
///
/// // Add test configuration
/// let config_key = String::from_str(&env, "config");
/// let config_value = TestingUtils::generate_test_string(&env);
/// complex_test_data.set(config_key, config_value);
///
/// // Add test participants
/// let participants_key = String::from_str(&env, "participants");
/// let participants_data = TestingUtils::generate_test_string(&env);
/// complex_test_data.set(participants_key, participants_data);
///
/// // Add test oracle data
/// let oracle_key = String::from_str(&env, "oracle");
/// let oracle_data = TestingUtils::generate_test_string(&env);
/// complex_test_data.set(oracle_key, oracle_data);
///
/// println!("Complex test data created with {} entries", complex_test_data.len());
///
/// // Validate complex structure
/// let complex_validation = TestingUtils::validate_test_data_structure(&complex_test_data);
/// match complex_validation {
///     Ok(()) => println!("✓ Complex test data structure is valid"),
///     Err(e) => println!("✗ Complex test data validation failed: {:?}", e),
/// }
/// ```
///
/// # Testing Scenarios
///
/// Create comprehensive testing scenarios:
/// ```rust
/// # use soroban_sdk::{Env, Address, String, Map};
/// # use predictify_hybrid::utils::TestingUtils;
/// # let env = Env::default();
///
/// // Scenario 1: Market Creation Testing
/// println!("=== Market Creation Test Scenario ===");
/// let market_admin = TestingUtils::generate_test_address(&env);
/// let market_symbol = TestingUtils::generate_test_symbol(&env);
/// let market_question = TestingUtils::generate_test_string(&env);
/// let market_config = TestingUtils::create_test_map(&env);
///
/// println!("Market admin: {}", market_admin);
/// println!("Market symbol: {:?}", market_symbol);
/// println!("Market question: {}", market_question);
/// println!("Market config entries: {}", market_config.len());
///
/// // Scenario 2: User Participation Testing
/// println!("\n=== User Participation Test Scenario ===");
/// let mut test_users = Vec::new();
/// let mut test_stakes = Vec::new();
///
/// for i in 0..5 {
///     let user = TestingUtils::generate_test_address(&env);
///     let stake = TestingUtils::generate_test_number();
///     
///     test_users.push(user);
///     test_stakes.push(stake);
///     
///     println!("User {}: {} (stake: {} stroops)", i + 1, test_users[i], test_stakes[i]);
/// }
///
/// // Scenario 3: Oracle Resolution Testing
/// println!("\n=== Oracle Resolution Test Scenario ===");
/// let oracle_provider = TestingUtils::generate_test_address(&env);
/// let oracle_price = TestingUtils::generate_test_number();
/// let oracle_data = TestingUtils::create_test_map(&env);
///
/// println!("Oracle provider: {}", oracle_provider);
/// println!("Oracle price: {} stroops", oracle_price);
/// println!("Oracle data entries: {}", oracle_data.len());
///
/// // Scenario 4: Dispute Resolution Testing
/// println!("\n=== Dispute Resolution Test Scenario ===");
/// let dispute_initiator = TestingUtils::generate_test_address(&env);
/// let dispute_reason = TestingUtils::generate_test_string(&env);
/// let dispute_voters = TestingUtils::create_test_vec(&env);
///
/// println!("Dispute initiator: {}", dispute_initiator);
/// println!("Dispute reason: {}", dispute_reason);
/// println!("Dispute voters: {} participants", dispute_voters.len());
///
/// // Scenario 5: Performance Testing
/// println!("\n=== Performance Test Scenario ===");
/// let mut performance_data = Vec::new();
///
/// for batch in 0..10 {
///     let batch_data = TestingUtils::create_test_data(&env);
///     performance_data.push(batch_data);
///     
///     if batch % 2 == 0 {
///         println!("Performance batch {} completed", batch + 1);
///     }
/// }
///
/// println!("Generated {} performance test batches", performance_data.len());
/// ```
///
/// # Integration Testing Support
///
/// Support comprehensive integration testing:
/// ```rust
/// # use soroban_sdk::{Env, Address, String, Map, Vec};
/// # use predictify_hybrid::utils::TestingUtils;
/// # let env = Env::default();
///
/// // Integration Test 1: End-to-End Market Lifecycle
/// println!("=== Integration Test: Market Lifecycle ===");
///
/// // Setup test environment
/// let market_admin = TestingUtils::generate_test_address(&env);
/// let market_config = TestingUtils::create_test_map(&env);
/// let initial_participants = TestingUtils::create_test_vec(&env);
///
/// println!("✓ Test environment setup complete");
/// println!("  Admin: {}", market_admin);
/// println!("  Config entries: {}", market_config.len());
/// println!("  Initial participants: {}", initial_participants.len());
///
/// // Test market creation
/// let market_data = TestingUtils::create_test_data(&env);
/// let creation_validation = TestingUtils::validate_test_data_structure(&market_data);
///
/// match creation_validation {
///     Ok(()) => println!("✓ Market creation test data validated"),
///     Err(e) => println!("✗ Market creation validation failed: {:?}", e),
/// }
///
/// // Test user participation
/// let mut participation_data = Vec::new();
/// for i in 0..3 {
///     let participant_data = TestingUtils::create_test_data(&env);
///     participation_data.push(participant_data);
///     println!("✓ Participant {} test data generated", i + 1);
/// }
///
/// // Test oracle resolution
/// let oracle_data = TestingUtils::create_test_map(&env);
/// let oracle_validation = TestingUtils::validate_test_data_structure(&oracle_data);
///
/// match oracle_validation {
///     Ok(()) => println!("✓ Oracle resolution test data validated"),
///     Err(e) => println!("✗ Oracle resolution validation failed: {:?}", e),
/// }
///
/// // Integration Test 2: Multi-Market Testing
/// println!("\n=== Integration Test: Multi-Market ===");
///
/// let mut multi_market_data = Vec::new();
/// for market_id in 0..5 {
///     let market_test_data = TestingUtils::create_test_data(&env);
///     multi_market_data.push(market_test_data);
///     
///     let validation = TestingUtils::validate_test_data_structure(&multi_market_data[market_id]);
///     match validation {
///         Ok(()) => println!("✓ Market {} test data validated", market_id + 1),
///         Err(e) => println!("✗ Market {} validation failed: {:?}", market_id + 1, e),
///     }
/// }
///
/// println!("✓ Multi-market integration test completed");
/// println!("  Total markets tested: {}", multi_market_data.len());
/// ```
///
/// # Integration Points
///
/// TestingUtils integrates with:
/// - **Unit Testing**: Provide mock data for individual function tests
/// - **Integration Testing**: Support end-to-end testing scenarios
/// - **Performance Testing**: Generate large datasets for stress testing
/// - **Market System**: Create realistic market test scenarios
/// - **Oracle System**: Generate mock oracle data and responses
/// - **User System**: Create test users and participation data
/// - **Admin System**: Generate admin addresses and permissions
///
/// # Testing Best Practices
///
/// Recommendations for effective testing:
/// - **Comprehensive Coverage**: Test all market states and transitions
/// - **Realistic Data**: Use representative test data values
/// - **Edge Cases**: Include boundary conditions and error scenarios
/// - **Performance**: Test with large datasets and high load
/// - **Validation**: Always validate generated test data
/// - **Isolation**: Ensure tests don't interfere with each other
/// - **Documentation**: Document test scenarios and expected outcomes
///
/// # Performance Considerations
///
/// Testing utilities are optimized for development efficiency:
/// - **Fast Generation**: Quick test data creation
/// - **Minimal Memory**: Efficient data structure usage
/// - **Deterministic**: Consistent test data when needed
/// - **Flexible**: Support various testing scenarios
/// - **Scalable**: Handle large test datasets efficiently
pub struct TestingUtils;

impl TestingUtils {
    /// Create test data
    pub fn create_test_data(env: &Env) -> String {
        String::from_str(env, "test_data")
    }

    /// Validate test data structure
    pub fn validate_test_data_structure<T>(_data: &T) -> Result<(), Error> {
        // Placeholder for test data validation
        Ok(())
    }

    /// Generate test address
    pub fn generate_test_address(env: &Env) -> Address {
        Address::from_string(&String::from_str(
            env,
            "GAAAAAAAAAAAAAAAAAAAAAAAAAAAAAAAAAAAAAAAAAAAAAAAAAAAAWHF",
        ))
    }

    /// Generate test symbol
    pub fn generate_test_symbol(env: &Env) -> Symbol {
        Symbol::new(env, "test")
    }

    /// Generate test string
    pub fn generate_test_string(env: &Env) -> String {
        String::from_str(env, "test")
    }

    /// Generate test number
    pub fn generate_test_number() -> i128 {
        1000000
    }

    /// Create test map
    pub fn create_test_map(env: &Env) -> Map<String, String> {
        let mut map = Map::new(env);

        map.set(
            String::from_str(env, "key1"),
            String::from_str(env, "value1"),
        );
        map.set(
            String::from_str(env, "key2"),
            String::from_str(env, "value2"),
        );

        map
    }

    /// Create test vector
    pub fn create_test_vec(env: &Env) -> Vec<String> {
        let mut vec = Vec::new(env);
        vec.push_back(String::from_str(env, "test"));
        vec
    }
}<|MERGE_RESOLUTION|>--- conflicted
+++ resolved
@@ -17,180 +17,9 @@
 /// - Testing utility functions
 /// - Common helper functions for contract operations
 // ===== TIME AND DATE UTILITIES =====
-<<<<<<< HEAD
+
 ///   Time and date utility functions
-=======
-
-/// Comprehensive time and date utility functions for market lifecycle management.
-///
-/// This utility class provides essential time-related operations for prediction markets,
-/// including duration calculations, timestamp validation, deadline management, and
-/// human-readable time formatting. All functions are designed to work with Stellar
-/// blockchain timestamps and market timing requirements.
-///
-/// # Core Functionality
-///
-/// **Time Conversions:**
-/// - Convert days, hours, minutes to seconds
-/// - Calculate time differences between timestamps
-/// - Format durations in human-readable format
-///
-/// **Timestamp Validation:**
-/// - Check if timestamps are in future or past
-/// - Validate deadline status
-/// - Ensure duration values are within acceptable ranges
-///
-/// **Market Timing:**
-/// - Calculate time until market deadlines
-/// - Validate market duration parameters
-/// - Support market extension calculations
-///
-/// # Example Usage
-///
-/// ```rust
-/// # use soroban_sdk::Env;
-/// # use predictify_hybrid::utils::TimeUtils;
-/// # let env = Env::default();
-///
-/// // Convert market duration to seconds
-/// let market_duration_days = 30;
-/// let duration_seconds = TimeUtils::days_to_seconds(market_duration_days);
-/// println!("Market duration: {} seconds", duration_seconds);
-///
-/// // Check if market has ended
-/// let current_time = env.ledger().timestamp();
-/// let market_end_time = current_time + TimeUtils::days_to_seconds(7); // 7 days from now
-///
-/// if TimeUtils::is_deadline_passed(current_time, market_end_time) {
-///     println!("Market has ended");
-/// } else {
-///     let time_remaining = TimeUtils::time_until_deadline(current_time, market_end_time);
-///     let formatted_time = TimeUtils::format_duration(&env, time_remaining);
-///     println!("Time remaining: {}", formatted_time);
-/// }
-///
-/// // Validate market duration
-/// let proposed_duration = 45; // days
-/// if TimeUtils::validate_duration(&proposed_duration) {
-///     println!("Duration is valid");
-/// } else {
-///     println!("Duration exceeds maximum allowed");
-/// }
-/// ```
-///
-/// # Time Conversion Utilities
-///
-/// Convert various time units to seconds for blockchain operations:
-/// ```rust
-/// # use predictify_hybrid::utils::TimeUtils;
-///
-/// // Common time conversions
-/// let one_day = TimeUtils::days_to_seconds(1);        // 86,400 seconds
-/// let one_hour = TimeUtils::hours_to_seconds(1);      // 3,600 seconds
-/// let one_minute = TimeUtils::minutes_to_seconds(1);  // 60 seconds
-///
-/// // Market duration examples
-/// let short_market = TimeUtils::days_to_seconds(7);   // 1 week
-/// let medium_market = TimeUtils::days_to_seconds(30); // 1 month
-/// let long_market = TimeUtils::days_to_seconds(90);   // 3 months
-///
-/// println!("Short market: {} seconds", short_market);
-/// println!("Medium market: {} seconds", medium_market);
-/// println!("Long market: {} seconds", long_market);
-/// ```
-///
-/// # Timestamp Validation
-///
-/// Validate timestamps for market operations:
-/// ```rust
-/// # use soroban_sdk::Env;
-/// # use predictify_hybrid::utils::TimeUtils;
-/// # let env = Env::default();
-///
-/// let current_time = env.ledger().timestamp();
-/// let future_time = current_time + TimeUtils::days_to_seconds(30);
-/// let past_time = current_time - TimeUtils::days_to_seconds(30);
-///
-/// // Timestamp validation
-/// assert!(TimeUtils::is_future_timestamp(current_time, future_time));
-/// assert!(TimeUtils::is_past_timestamp(current_time, past_time));
-/// assert!(!TimeUtils::is_deadline_passed(current_time, future_time));
-/// assert!(TimeUtils::is_deadline_passed(current_time, past_time));
-///
-/// // Calculate time differences
-/// let diff_future = TimeUtils::time_difference(current_time, future_time);
-/// let diff_past = TimeUtils::time_difference(current_time, past_time);
-///
-/// println!("Time to future: {} seconds", diff_future);
-/// println!("Time from past: {} seconds", diff_past);
-/// ```
-///
-/// # Duration Formatting
-///
-/// Format time durations for user interfaces:
-/// ```rust
-/// # use soroban_sdk::Env;
-/// # use predictify_hybrid::utils::TimeUtils;
-/// # let env = Env::default();
-///
-/// // Format various durations
-/// let durations = vec![
-///     TimeUtils::minutes_to_seconds(45),    // "45m"
-///     TimeUtils::hours_to_seconds(2),       // "2h 0m"
-///     TimeUtils::days_to_seconds(1),        // "1d 0h 0m"
-///     TimeUtils::days_to_seconds(7) + TimeUtils::hours_to_seconds(12), // "7d 12h 0m"
-/// ];
-///
-/// for duration in durations {
-///     let formatted = TimeUtils::format_duration(&env, duration);
-///     println!("Duration: {}", formatted);
-/// }
-/// ```
-///
-/// # Market Deadline Management
-///
-/// Manage market deadlines and extensions:
-/// ```rust
-/// # use soroban_sdk::Env;
-/// # use predictify_hybrid::utils::TimeUtils;
-/// # let env = Env::default();
-///
-/// let current_time = env.ledger().timestamp();
-/// let market_end = current_time + TimeUtils::days_to_seconds(7);
-///
-/// // Check time until deadline
-/// let time_remaining = TimeUtils::time_until_deadline(current_time, market_end);
-/// if time_remaining > 0 {
-///     let formatted_remaining = TimeUtils::format_duration(&env, time_remaining);
-///     println!("Market ends in: {}", formatted_remaining);
-///     
-///     // Check if extension is needed (less than 24 hours remaining)
-///     if time_remaining < TimeUtils::days_to_seconds(1) {
-///         println!("Market may need extension for more participation");
-///     }
-/// } else {
-///     println!("Market has ended");
-/// }
-/// ```
-///
-/// # Integration Points
-///
-/// TimeUtils integrates with:
-/// - **Market Manager**: Market duration and deadline validation
-/// - **Extension System**: Calculate extension durations
-/// - **Resolution System**: Timing for oracle resolution
-/// - **Event System**: Timestamp formatting for events
-/// - **Admin System**: Validate administrative timing operations
-/// - **User Interface**: Human-readable time displays
-///
-/// # Performance Considerations
-///
-/// All time operations are optimized for blockchain execution:
-/// - **Constant Time**: All calculations are O(1) operations
-/// - **No External Calls**: Pure mathematical operations
-/// - **Memory Efficient**: Minimal memory allocation
-/// - **Gas Optimized**: Low computational overhead
->>>>>>> 370801ac
+
 pub struct TimeUtils;
 
 impl TimeUtils {
@@ -510,42 +339,30 @@
 impl StringUtils {
     /// Convert string to uppercase
     pub fn to_uppercase(s: &String) -> String {
-<<<<<<< HEAD
+
         // For now, return the original string (proper conversion is complex in Soroban)
-=======
-        let _env = Env::default();
-        // Can't convert soroban_sdk::String to std::string::String
-        // Return original string as placeholder
->>>>>>> 370801ac
+
         s.clone()
     }
 
     /// Convert string to lowercase
     pub fn to_lowercase(s: &String) -> String {
-<<<<<<< HEAD
+
         // For now, return the original string (proper conversion is complex in Soroban)
-=======
-        let _env = Env::default();
-        // Can't convert soroban_sdk::String to std::string::String
-        // Return original string as placeholder
->>>>>>> 370801ac
+
         s.clone()
     }
 
     /// Trim whitespace from string
     pub fn trim(s: &String) -> String {
-<<<<<<< HEAD
+
         // For now, return the original string (proper trimming is complex in Soroban)
-=======
-        let _env = Env::default();
-        // Can't convert soroban_sdk::String to std::string::String
-        // Return original string as placeholder
->>>>>>> 370801ac
+
         s.clone()
     }
 
     /// Truncate string to specified length
-<<<<<<< HEAD
+
     pub fn truncate(s: &String, max_length: u32) -> String {
         let env = Env::default();
         // Simple truncation by checking length (proper character manipulation is complex in Soroban)
@@ -555,24 +372,15 @@
             // Return empty string for now since proper slicing is complex
             String::from_str(&env, "")
         }
-=======
-    pub fn truncate(s: &String, _max_length: u32) -> String {
-        let _env = Env::default();
-        // Can't convert soroban_sdk::String to std::string::String
-        // Return original string as placeholder
-        s.clone()
->>>>>>> 370801ac
+
     }
 
     /// Split string by delimiter
     pub fn split(s: &String, _delimiter: &str) -> Vec<String> {
         let env = Env::default();
-<<<<<<< HEAD
+
         // For now, return a vector with just the original string
-=======
-        // Can't convert soroban_sdk::String to std::string::String
-        // Return vector with original string as placeholder
->>>>>>> 370801ac
+
         let mut result = Vec::new(&env);
         result.push_back(s.clone());
         result
@@ -581,83 +389,53 @@
     /// Join strings with delimiter
     pub fn join(strings: &Vec<String>, _delimiter: &str) -> String {
         let env = Env::default();
-<<<<<<< HEAD
+
         // For now, return the first string or empty if empty
         if !strings.is_empty() {
             strings.get(0).unwrap_or(String::from_str(&env, ""))
         } else {
             String::from_str(&env, "")
-=======
-        let mut result = alloc::string::String::new();
-        for (i, _s) in strings.iter().enumerate() {
-            if i > 0 {
-                result.push_str(delimiter);
-            }
-            // Can't convert soroban_sdk::String to std::string::String
-            // Skip string conversion
->>>>>>> 370801ac
+
         }
     }
 
     /// Check if string contains substring
     pub fn contains(_s: &String, _substring: &str) -> bool {
-<<<<<<< HEAD
+
         // For now, always return false (complex string matching in Soroban)
-=======
-        // Can't convert soroban_sdk::String to std::string::String
-        // Return false as placeholder
->>>>>>> 370801ac
+
         false
     }
 
     /// Check if string starts with prefix
     pub fn starts_with(_s: &String, _prefix: &str) -> bool {
-<<<<<<< HEAD
+
         // For now, always return false (complex string matching in Soroban)
-=======
-        // Can't convert soroban_sdk::String to std::string::String
-        // Return false as placeholder
->>>>>>> 370801ac
+
         false
     }
 
     /// Check if string ends with suffix
     pub fn ends_with(_s: &String, _suffix: &str) -> bool {
-<<<<<<< HEAD
+
         // For now, always return false (complex string matching in Soroban)
-=======
-        // Can't convert soroban_sdk::String to std::string::String
-        // Return false as placeholder
->>>>>>> 370801ac
+
         false
     }
 
     /// Replace substring in string
     pub fn replace(s: &String, _old: &str, _new: &str) -> String {
-<<<<<<< HEAD
+
         // For now, return the original string (complex replacement in Soroban)
-=======
-        let _env = Env::default();
-        // Can't convert soroban_sdk::String to std::string::String
-        // Return original string as placeholder
->>>>>>> 370801ac
+
         s.clone()
     }
 
     /// Validate string length
-<<<<<<< HEAD
+
     pub fn validate_string_length(s: &String, min_length: u32, max_length: u32) -> Result<(), Error> {
         let len = s.len();
-=======
-
-    pub fn validate_string_length(
-        s: &String,
-        min_length: u32,
-        max_length: u32,
-    ) -> Result<(), Error> {
-        let len = s.len() as u32;
-
->>>>>>> 370801ac
+
         if len < min_length || len > max_length {
             Err(Error::InvalidInput)
         } else {
@@ -667,13 +445,9 @@
 
     /// Sanitize string (remove special characters)
     pub fn sanitize_string(s: &String) -> String {
-<<<<<<< HEAD
+
         // For now, return the original string (complex sanitization in Soroban)
-=======
-        let _env = Env::default();
-        // Can't convert soroban_sdk::String to std::string::String
-        // Return original string as placeholder
->>>>>>> 370801ac
+
         s.clone()
     }
 
@@ -997,11 +771,9 @@
 
     /// Calculate weighted average
     pub fn weighted_average(values: &Vec<i128>, weights: &Vec<i128>) -> i128 {
-<<<<<<< HEAD
+
         if values.is_empty() || weights.is_empty() || values.len() != weights.len() {
-=======
-        if values.len() != weights.len() || values.len() == 0 {
->>>>>>> 370801ac
+
             return 0;
         }
         let mut total_weight = 0;
@@ -1033,12 +805,9 @@
 
     /// Convert string to number
     pub fn string_to_i128(_s: &String) -> i128 {
-<<<<<<< HEAD
+
         // For now, return 0 (complex string parsing in Soroban)
-=======
-        // Can't convert soroban_sdk::String to std::string::String
-        // Return 0 as placeholder
->>>>>>> 370801ac
+
         0
     }
 }
@@ -1404,26 +1173,18 @@
 
     /// Validate email format (basic)
     pub fn validate_email(_email: &String) -> bool {
-<<<<<<< HEAD
+
         // For now, always return true (complex email validation in Soroban)
         true
-=======
-        // Can't convert soroban_sdk::String to std::string::String
-        // Return false as placeholder
-        false
->>>>>>> 370801ac
+
     }
 
     /// Validate URL format (basic)
     pub fn validate_url(_url: &String) -> bool {
-<<<<<<< HEAD
+
         // For now, always return true (complex URL validation in Soroban)
         true
-=======
-        // Can't convert soroban_sdk::String to std::string::String
-        // Return false as placeholder
-        false
->>>>>>> 370801ac
+
     }
 }
 
@@ -1722,66 +1483,49 @@
 impl ConversionUtils {
     /// Convert address to string
     pub fn address_to_string(env: &Env, _address: &Address) -> String {
-<<<<<<< HEAD
+
         // For now, return a default address string (complex conversion in Soroban)
         String::from_str(env, "GAAAAAAAAAAAAAAAAAAAAAAAAAAAAAAAAAAAAAAAAAAAAAAAAAAAAWHF")
-=======
-        // For now, return a placeholder since we can't easily convert Address to string
-        // This is a limitation of the current Soroban SDK
-        String::from_str(env, "address")
->>>>>>> 370801ac
+
     }
 
     /// Convert string to address
     pub fn string_to_address(_env: &Env, s: &String) -> Address {
-<<<<<<< HEAD
+
         // Implementation
-=======
->>>>>>> 370801ac
+
         Address::from_string(s)
     }
 
     /// Convert symbol to string
     pub fn symbol_to_string(env: &Env, _symbol: &Symbol) -> String {
-<<<<<<< HEAD
+
         // For now, return a default string (complex symbol conversion in Soroban)
-=======
-        // For now, return a placeholder since we can't easily convert Symbol to string
-        // This is a limitation of the current Soroban SDK
->>>>>>> 370801ac
+
         String::from_str(env, "symbol")
     }
 
     /// Convert string to symbol
     pub fn string_to_symbol(env: &Env, _s: &String) -> Symbol {
-<<<<<<< HEAD
+
         // For now, return a default symbol (complex conversion in Soroban)
-=======
-        // For now, return a default symbol since we can't easily convert Soroban String
-        // This is a limitation of the current Soroban SDK
->>>>>>> 370801ac
+
         Symbol::new(env, "default")
     }
 
     /// Convert map to string representation
     pub fn map_to_string(env: &Env, _map: &Map<String, String>) -> String {
-<<<<<<< HEAD
+
         // For now, return empty map string (complex map serialization in Soroban)
-=======
-        // For now, return a placeholder since we can't easily convert Soroban String
-        // This is a limitation of the current Soroban SDK
->>>>>>> 370801ac
+
         String::from_str(env, "{}")
     }
 
     /// Convert vec to string representation
     pub fn vec_to_string(env: &Env, _vec: &Vec<String>) -> String {
-<<<<<<< HEAD
+
         // For now, return empty array string (complex vec serialization in Soroban)
-=======
-        // For now, return a placeholder since we can't easily convert Soroban String
-        // This is a limitation of the current Soroban SDK
->>>>>>> 370801ac
+
         String::from_str(env, "[]")
     }
 
@@ -2149,7 +1893,7 @@
 impl CommonUtils {
     /// Generate unique ID
     pub fn generate_unique_id(env: &Env, _prefix: &String) -> String {
-<<<<<<< HEAD
+
         let timestamp = env.ledger().timestamp();
         let sequence = env.ledger().sequence();
         let mut id = alloc::string::String::new();
@@ -2159,13 +1903,7 @@
         id.push('_');
         id.push_str(&sequence.to_string());
         String::from_str(env, &id)
-=======
-        let _timestamp = env.ledger().timestamp();
-        let _sequence = env.ledger().sequence();
-        // For now, return a simple ID since we can't easily convert Soroban String
-        // This is a limitation of the current Soroban SDK
-        String::from_str(env, "id")
->>>>>>> 370801ac
+
     }
 
     /// Compare two addresses for equality
@@ -2174,16 +1912,11 @@
     }
 
     /// Compare two strings ignoring case
-<<<<<<< HEAD
+
     pub fn strings_equal_ignore_case(a: &String, b: &String) -> bool {
         // For now, just compare directly (case-insensitive comparison is complex in Soroban)
         a == b
-=======
-    pub fn strings_equal_ignore_case(_a: &String, _b: &String) -> bool {
-        // For now, return true since we can't easily convert Soroban String
-        // This is a limitation of the current Soroban SDK
-        true
->>>>>>> 370801ac
+
     }
 
     /// Calculate weighted average
@@ -2197,7 +1930,7 @@
     }
 
     /// Format number with commas
-<<<<<<< HEAD
+
     pub fn format_number_with_commas(env: &Env, number: &i128) -> String {
         let mut s = alloc::string::String::new();
         let num_str = number.to_string();
@@ -2208,12 +1941,7 @@
             s.insert(0, c);
         }
         String::from_str(env, &s)
-=======
-    pub fn format_number_with_commas(env: &Env, _number: &i128) -> String {
-        // For now, return a placeholder since we can't easily convert to string
-        // This is a limitation of the current Soroban SDK
-        String::from_str(env, "0")
->>>>>>> 370801ac
+
     }
 
     /// Generate random number within range
