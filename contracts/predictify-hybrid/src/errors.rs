--- conflicted
+++ resolved
@@ -1,13 +1,9 @@
 
-<<<<<<< HEAD
+
 use soroban_sdk::{contracterror, Env, String, Vec};
 
 /// Essential error enum for the Predictify Hybrid contract
-=======
-use soroban_sdk::{
-    contracterror, contracttype, Address, Env, Map, String, Symbol, Vec,
-};
->>>>>>> 4ac42e8d
+
 
 #[contracterror]
 #[derive(Copy, Clone, Debug, Eq, PartialEq, PartialOrd, Ord)]
